"""
Draft implementation of a lightning module for training SerpentVAE, using Fully-Sharded Data Parallelism (FSDP) 

For multi-node strategy, it is advisable to use torchrun instead of torch.distributed.launch, as well as SLURM scripts that sets the appropriate group variables. 
"""
import os
import argparse
import itertools 
from tqdm import tqdm 
import json
from typing import Tuple, Dict

import torch
import torch.nn as nn
import torch.nn.functional as F
import torch.optim as optim 
from torch.optim import Optimizer
from torch import random
from torch.utils.data import DataLoader

# For cleaner training loops
import lightning as pl
<<<<<<< HEAD
from lightning.pytorch.strategies import FSDPStrategy, DDPStrategy
=======
from lightning.pytorch.strategies import DDPStrategy
>>>>>>> 7896777a

# For data parallel training 
import torch.distributed as dist 
from torch.nn.parallel import DistributedDataParallel as DDP 
from torch.utils.data.distributed import DistributedSampler
from torch.distributed.fsdp import (
  FullyShardedDataParallel as FSDP, 
  ShardingStrategy, 
  MixedPrecision, 
)
from torch.distributed.fsdp.fully_sharded_data_parallel import (
  CPUOffload, 
  BackwardPrefetch,
)
from torch.distributed.fsdp.wrap import ( 
  size_based_auto_wrap_policy, 
  enable_wrap, 
  wrap,
)

# PyTorch Automatic Mixed Precision (AMP)
from torch.amp import autocast

from serpentvae.utils.prep_model import prep_model
from serpentvae.utils.prep_optimizer import prep_optimizer
from serpentvae.modules.LightningSerpentVAE import LightningSerpentVAE
from train_utils.config_utils import load_config # For loading configs
from train_utils.prep_dataloaders import prep_dataset
from train_utils.create_tokenizer import create_tokenizer

if __name__ == "__main__":
  parser = argparse.ArgumentParser(description='SerpentVAE Model')
  parser.add_argument('--config', type=str, default='debug_config',help='Choose with experiment configuration to use')

  # This argument is provided automatically when using torch.distributed.launch or torchrun
  # parser.add_argument('--local_rank', type=int, default=0, help='Local rank for distributed training')

  args = parser.parse_args()

  '''
  # Check that config file exists
  if not os.path.exists(f"configs/train_config/{args.config}.yaml"):
    raise ValueError(f"Config file {args.config}.yaml does not exist")
  else:
    print(f"Using config file {args.config}.yaml")
    config_file_path = f"configs/train_config/{args.config}.yaml"
  '''
    
  # Check that config file exists and load it
  config = load_config(args.config)
  
  #print(config)

  # Create tokenizer
  tokenizer = create_tokenizer()

  # Load data
  train_dataloader, test_dataloader, val_dataloader = prep_dataset(config = config, tokenizer = tokenizer)

  # Create model
<<<<<<< HEAD
  fsdp_lightning_model = LightningSerpentVAE(config = config)

  # TODO: Working on local machine
  fsdp_strategy = FSDPStrategy(
    auto_wrap_policy=size_based_auto_wrap_policy,
    cpu_offload=CPUOffload(offload_params=False),
    backward_prefetch=BackwardPrefetch.BACKWARD_PRE,
    mixed_precision=MixedPrecision(param_dtype=torch.bfloat16,  # or torch.float16,
                                   reduce_dtype=torch.bfloat16,
                                   buffer_dtype=torch.bfloat16)
  )
  
  # NOTE: DDP is confirmed to work
  ddp = DDPStrategy(process_group_backend='nccl')
  
  trainer = pl.Trainer(devices=1,
                       accelerator="gpu",
                       strategy=fsdp_strategy, # FSDP Strategy
                       use_distributed_sampler = True,
                       max_epochs = config["train_epochs"],
                       check_val_every_n_epoch = config["eval_freq"],
                       default_root_dir= config["training_path"],
                       profiler = "pytorch",
                       fast_dev_run = 2
=======
  lightning_model = LightningSerpentVAE(config = config, compile_model = True)

  # Define FSDP strategy
  ddp_strategy = DDPStrategy(process_group_backend='nccl')
  
  trainer = pl.Trainer(devices=1,
                       accelerator="gpu",
                       strategy=ddp_strategy, # FSDP strategy
                       max_epochs = config["num_epochs"],
                       check_val_every_n_epoch = config["eval_freq"],
                       default_root_dir= config["training_path"],
                       profiler = "pytorch",
                       fast_dev_run = 20
>>>>>>> 7896777a
                      )

  trainer.fit(model = fsdp_lightning_model, train_dataloaders = train_dataloader, val_dataloaders = val_dataloader)<|MERGE_RESOLUTION|>--- conflicted
+++ resolved
@@ -20,11 +20,7 @@
 
 # For cleaner training loops
 import lightning as pl
-<<<<<<< HEAD
 from lightning.pytorch.strategies import FSDPStrategy, DDPStrategy
-=======
-from lightning.pytorch.strategies import DDPStrategy
->>>>>>> 7896777a
 
 # For data parallel training 
 import torch.distributed as dist 
@@ -85,9 +81,8 @@
   train_dataloader, test_dataloader, val_dataloader = prep_dataset(config = config, tokenizer = tokenizer)
 
   # Create model
-<<<<<<< HEAD
-  fsdp_lightning_model = LightningSerpentVAE(config = config)
-
+  lightning_model = LightningSerpentVAE(config = config, compile_model = True)
+  
   # TODO: Working on local machine
   fsdp_strategy = FSDPStrategy(
     auto_wrap_policy=size_based_auto_wrap_policy,
@@ -110,21 +105,5 @@
                        default_root_dir= config["training_path"],
                        profiler = "pytorch",
                        fast_dev_run = 2
-=======
-  lightning_model = LightningSerpentVAE(config = config, compile_model = True)
-
-  # Define FSDP strategy
-  ddp_strategy = DDPStrategy(process_group_backend='nccl')
-  
-  trainer = pl.Trainer(devices=1,
-                       accelerator="gpu",
-                       strategy=ddp_strategy, # FSDP strategy
-                       max_epochs = config["num_epochs"],
-                       check_val_every_n_epoch = config["eval_freq"],
-                       default_root_dir= config["training_path"],
-                       profiler = "pytorch",
-                       fast_dev_run = 20
->>>>>>> 7896777a
-                      )
 
   trainer.fit(model = fsdp_lightning_model, train_dataloaders = train_dataloader, val_dataloaders = val_dataloader)