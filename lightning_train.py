--- conflicted
+++ resolved
@@ -83,8 +83,6 @@
 
   # Create model
   fsdp_lightning_model = LightningSerpentVAE(config = config)
-<<<<<<< HEAD
-=======
 
   fsdp_strategy = FSDPStrategy(
     auto_wrap_policy=size_based_auto_wrap_policy(
@@ -96,7 +94,6 @@
                                    reduce_dtype=torch.bfloat16,
                                    buffer_dtype=torch.bfloat16)
   )
->>>>>>> 965f3f92
 
   fsdp_strategy = FSDPStrategy(
     auto_wrap_policy=size_based_auto_wrap_policy(
