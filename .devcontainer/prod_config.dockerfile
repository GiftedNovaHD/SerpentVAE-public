<<<<<<< HEAD
FROM ubuntu:rolling
=======
>>>>>>> 71edc456
FROM nvidia/cuda:12.4.0-runtime-ubuntu22.04

ENV DEBIAN_FRONTEND = noninteractive

RUN apt-get update && apt-get install -y \
<<<<<<< HEAD
=======
  python3 \
  python3-pip \
  python3-dev \
  python3-venv \
  python3-setuptools \
>>>>>>> 71edc456
  git \ 
  curl \ 
  wget \ 
  ffmpeg \ 
  htop \ 
  neovim \ 
  && apt-get clean \ 
  && rm -rf /var/lib/apt/lists/*

<<<<<<< HEAD
COPY requirements.txt . 

RUN pip install --no-cache-dir --upgrade pip && \
  pip install --no-cache-dir -r requirements.txt
=======
RUN ln -sf /usr/bin/python3 /usr/bin/python && \
  ln -sf /usr/bin/pip3 /usr/bin/pip

COPY requirements.txt . 

RUN pip3 install --no-cache-dir --upgrade pip && \ 
  pip3 install torch torchvision torchaudio --index-url https://download.pytorch.org/whl/cu124 && \
  pip3 install --no-cache-dir -r requirements.txt
>>>>>>> 71edc456

ENV NVIDIA_VISIBLE_DEVICES all 
ENV NVIDIA_DRIVER_CAPABILITIES compute,utility<|MERGE_RESOLUTION|>--- conflicted
+++ resolved
@@ -1,20 +1,13 @@
-<<<<<<< HEAD
-FROM ubuntu:rolling
-=======
->>>>>>> 71edc456
 FROM nvidia/cuda:12.4.0-runtime-ubuntu22.04
 
 ENV DEBIAN_FRONTEND = noninteractive
 
 RUN apt-get update && apt-get install -y \
-<<<<<<< HEAD
-=======
   python3 \
   python3-pip \
   python3-dev \
   python3-venv \
   python3-setuptools \
->>>>>>> 71edc456
   git \ 
   curl \ 
   wget \ 
@@ -24,12 +17,6 @@
   && apt-get clean \ 
   && rm -rf /var/lib/apt/lists/*
 
-<<<<<<< HEAD
-COPY requirements.txt . 
-
-RUN pip install --no-cache-dir --upgrade pip && \
-  pip install --no-cache-dir -r requirements.txt
-=======
 RUN ln -sf /usr/bin/python3 /usr/bin/python && \
   ln -sf /usr/bin/pip3 /usr/bin/pip
 
@@ -38,7 +25,6 @@
 RUN pip3 install --no-cache-dir --upgrade pip && \ 
   pip3 install torch torchvision torchaudio --index-url https://download.pytorch.org/whl/cu124 && \
   pip3 install --no-cache-dir -r requirements.txt
->>>>>>> 71edc456
 
 ENV NVIDIA_VISIBLE_DEVICES all 
 ENV NVIDIA_DRIVER_CAPABILITIES compute,utility