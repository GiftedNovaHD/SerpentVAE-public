# SerpentVAE
A method to dynamically segment and compress information into latent tokens across the time domain. Compared to other methods to segment such as using perplexity of a separate model, we directly use the reconstruction error as a proxy for how we should segment the data, based on the observation that if the next event/word is likely to follow, the increase in reconstruction error will not be significant.

# Table of Contents
- [SerpentVAE](#serpentvae)
- [Encoder](#encoder)
- [Quantisation Scheme](#quantisation-scheme)
- [Decoder](#decoder)
- [SerpentVAE Training Scheme](#serpentvae-training-scheme)
- [SerpentVAE Inference Scheme](#serpentvae-inference-scheme)
- [Kernels](#kernels)
- [Checklist](#checklist)
- [Future Plans](#future-plans)

# Encoder
- Mamba-1 based encoder

# Quantisation Scheme
- Scale-VAE

# Decoder
- Mamba-1 based decoder with Mamba-1 being used to replace self attention, and a gating mechanism is used to control information passed to the hidden token being decoded

# SerpentVAE Training Scheme
- Randomly sample contiguous segements and train the model to reconstruct the data
- Slowly increase the length of the segments

# SerpentVAE Inference Scheme
- Greedily increase the length of the segment until reconstruction error increases alot
- Start next segment

# Kernels
- Mamba-1 State Space Duality (SSD) kernel (extended from Mamba-2 SSD kernel by relaxing the Scalar-Identity constraint of Mamba-2)
  - We support negative eigenvalues to allow eigenvalues to range from $(-1, 1)$
 
# Checklist

### Core Architecture Checklist
- [x] Encoder and Decoder
- [x] Implement VAE
  - [x] VMI-VAE implementation for neural-network estimation of VMI
<<<<<<< HEAD
- [x] Training 
  - [x] Training loop
  - [ ] Model trains (on a single GPU) as expected using FSDP implementation
  - [ ] Multi-GPU training works properly as expected. 
=======
- [x] Extend SerpentVAE to the Conditional VAE case where the context from previous contexts is used as the conditional input - We made this the default for faster training
- [ ] ChainCRP Segmenter

### Training Checklist 
- [x] Core training loop 
- [x] Distributed Data Parallelism (DDP) works as expected
- [x] Fully-Sharded Data Parallelism (FSDP) works as expected
- [ ] $N$-D Parallelism strategy works as expected
- [ ] Overall checklist: Model trains as expected, we are happy

### Inference Checklist 
>>>>>>> 77494866
- [ ] Inference Code
- [ ] Demo Model

### Miscellaneous Checklist
- [ ] Kernels

# Future Plans
- [ ] ~~Add kernels for Forgetful Causal Top-K Attention to support the use of approximate k-nearest neighbour search to speed up attention~~ Default to Native Sparse Attention first
- [ ] Integrate Stochastic Variantal Inference (SVI) to SerpentVAE for better quality
- [ ] Experiment with other sequence mixers such as DeltaNet which are supposedly more expressive, espescially when eigenvalues can be negative<|MERGE_RESOLUTION|>--- conflicted
+++ resolved
@@ -39,12 +39,10 @@
 - [x] Encoder and Decoder
 - [x] Implement VAE
   - [x] VMI-VAE implementation for neural-network estimation of VMI
-<<<<<<< HEAD
 - [x] Training 
   - [x] Training loop
-  - [ ] Model trains (on a single GPU) as expected using FSDP implementation
+  - [x] Model trains (on a single GPU) as expected using FSDP implementation
   - [ ] Multi-GPU training works properly as expected. 
-=======
 - [x] Extend SerpentVAE to the Conditional VAE case where the context from previous contexts is used as the conditional input - We made this the default for faster training
 - [ ] ChainCRP Segmenter
 
@@ -55,8 +53,7 @@
 - [ ] $N$-D Parallelism strategy works as expected
 - [ ] Overall checklist: Model trains as expected, we are happy
 
-### Inference Checklist 
->>>>>>> 77494866
+### Inference Checklist
 - [ ] Inference Code
 - [ ] Demo Model
 
