--- conflicted
+++ resolved
@@ -170,7 +170,6 @@
     dataloader_num_workers = config["dataloader_num_workers"]
 
 
-<<<<<<< HEAD
   train_dataloader = DataLoader(
     dataset = filtered_train_dataset, 
     batch_size = config["batch_size"],
@@ -194,34 +193,6 @@
     num_workers = dataloader_num_workers, 
     collate_fn = collate_video
   )
-=======
-  train_dataloader = DataLoader(dataset = filtered_train_dataset, 
-                                batch_size = config["batch_size"],
-                                shuffle = True,
-                                num_workers = dataloader_num_workers,
-                                persistent_workers = True if dataloader_num_workers > 0 else False,
-                                pin_memory = True,
-                                pin_memory_device = config["device"]
-                                )
-  
-  test_dataloader = DataLoader(dataset = filtered_test_dataset, 
-                               batch_size = config["batch_size"],
-                               shuffle = False, 
-                              num_workers = dataloader_num_workers,
-                              persistent_workers = True if dataloader_num_workers > 0 else False,
-                              pin_memory = True,
-                              pin_memory_device = config["device"]
-                              )
-  
-  val_dataloader = DataLoader(dataset = filtered_val_dataset, 
-                              batch_size = config["batch_size"],
-                              shuffle = False, 
-                              num_workers = dataloader_num_workers,
-                              persistent_workers = True if dataloader_num_workers > 0 else False,
-                              pin_memory = True,
-                              pin_memory_device = config["device"]
-                              )
->>>>>>> e90a5728
   
   return train_dataloader, test_dataloader, val_dataloader
   
