--- conflicted
+++ resolved
@@ -54,58 +54,14 @@
   
   # Get number of workers for DataLoaders
   if config["dataloader_num_workers"] is None:
-<<<<<<< HEAD
-    dataloader_num_workers = min(16, count_workers())
-=======
     dataloader_num_workers = count_workers()
 
     dataloader_num_workers = max(0, int(dataloader_num_workers/2 - 16))
->>>>>>> 1671d74d
   else:
     dataloader_num_workers = config["dataloader_num_workers"]
 
   print(f"Number of workers for DataLoaders: {dataloader_num_workers}")
   
-<<<<<<< HEAD
-  # Wrap datasets with the resumable dataset wrapper
-  resumable_train_texts = ResumableDataset(train_texts, collate)
-  resumable_test_texts = ResumableDataset(test_texts, collate)
-  resumable_val_texts = ResumableDataset(val_texts, collate)
-  
-  # Create resumable dataloaders
-  train_dataloader = ResumableDataLoader(
-    dataset = resumable_train_texts,
-    batch_size = config["batch_size"],
-    shuffle = True,
-    collate_fn = collate,
-    num_workers = dataloader_num_workers,
-    persistent_workers = True,
-    pin_memory = True,
-    pin_memory_device = config["device"]
-  )
-  
-  test_dataloader = ResumableDataLoader(
-    dataset = resumable_test_texts,
-    batch_size = config["batch_size"],
-    shuffle = False,
-    collate_fn = collate,
-    num_workers = dataloader_num_workers,
-    persistent_workers = True,
-    pin_memory = True,
-    pin_memory_device = config["device"]
-  )
-  
-  val_dataloader = ResumableDataLoader(
-    dataset = resumable_val_texts,
-    batch_size = config["batch_size"],
-    shuffle = False,
-    collate_fn = collate,
-    num_workers = dataloader_num_workers,
-    persistent_workers = True,
-    pin_memory = True,
-    pin_memory_device = config["device"]
-  )
-=======
   train_dataloader = DataLoader(dataset = train_texts,
                                 batch_size = config["batch_size"],
                                 shuffle = True,
@@ -135,7 +91,6 @@
                               pin_memory = True,
                               pin_memory_device = config["device"]
                              )
->>>>>>> 1671d74d
 
   return train_dataloader, test_dataloader, val_dataloader
 
