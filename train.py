import os
import argparse
import itertools 
from tqdm import tqdm 

import torch
import torch.nn as nn
import torch.nn.functional as F
import torch.optim as optim 

from torch.utils.data import DataLoader
from tokenizers import Tokenizer, decoders, normalizers, pre_tokenizers, processors, trainers
from tokenizers.models import BPE, WordPiece
from datasets import load_dataset_builder, load_dataset

from serpentvae.modules.SerpentVAE import SerpentVAE

# NOTE: Using smallest possible version for testing
dataset_builder = load_dataset_builder("salesforce/wikitext", "wikitext-2-raw-v1")

# Load datasets
train_dataset = load_dataset("salesforce/wikitext", "wikitext-2-raw-v1", split="train")
test_dataset = load_dataset("salesforce/wikitext", "wikitext-2-raw-v1", split="test")
val_dataset = load_dataset("salesforce/wikitext", "wikitext-2-raw-v1", split="validation")

# Configure tokenizer
tokenizer = Tokenizer(WordPiece(unk_token="[UNK]"))
tokenizer.normalizer = normalizers.BertNormalizer(lowercase=False) # Make the tokeniser cased
special_tokens = ["[PAD]", "[UNK]", "[CLS]", "[SEP]", "[MASK]","[ENDPHRASE]"]

trainer = trainers.WordPieceTrainer(special_tokens=special_tokens, vocab_size=50000)
#tokenizer.train_from_iterator(iterator=train_dataset["text"], trainer=trainer)

cls_token_id = tokenizer.token_to_id("[CLS]")
sep_token_id = tokenizer.token_to_id("[SEP]")
pad_token_id = tokenizer.token_to_id("[PAD]")
unk_token_id = tokenizer.token_to_id("[UNK]")
mask_token_id = tokenizer.token_to_id("[MASK]")
endphrase_token_id = tokenizer.token_to_id("[ENDPHRASE]")

# Create sequences for training and validation
train_texts = train_dataset["text"] 
<<<<<<< HEAD
test_texts = test_dataset["text"]
val_texts = val_dataset["text"] 
=======
val_texts = val_dataset["text"] 

parser = argparse.ArgumentParser(description='SerpentVAE Model')
parser.add_argument('--data', type=str, default='wikitext-103', help='Location of the data corpus') 

def evaluate(): 
  raise NotImplementedError

def train(): 
  raise NotImplementedError
>>>>>>> 969f4aeb
<|MERGE_RESOLUTION|>--- conflicted
+++ resolved
@@ -40,10 +40,7 @@
 
 # Create sequences for training and validation
 train_texts = train_dataset["text"] 
-<<<<<<< HEAD
 test_texts = test_dataset["text"]
-val_texts = val_dataset["text"] 
-=======
 val_texts = val_dataset["text"] 
 
 parser = argparse.ArgumentParser(description='SerpentVAE Model')
@@ -53,5 +50,4 @@
   raise NotImplementedError
 
 def train(): 
-  raise NotImplementedError
->>>>>>> 969f4aeb
+  raise NotImplementedError