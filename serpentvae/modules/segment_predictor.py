--- conflicted
+++ resolved
@@ -21,6 +21,7 @@
                hidden_dim: int,
                inner_dim: int,
                num_segment_predictions: int,
+               num_segment_predictions: int,
                device: torch.device = None,
                dtype: torch.dtype = None
               ):
@@ -32,6 +33,7 @@
                    **factory_kwargs)
     
     self.out_project = nn.Linear(hidden_dim, num_segment_predictions, **factory_kwargs)
+    self.out_project = nn.Linear(hidden_dim, num_segment_predictions, **factory_kwargs)
 
   def forward(self, encoder_last_hidden_state: Tensor) -> Tensor:
     """
@@ -39,11 +41,7 @@
       - `encoder_last_hidden_state` (`Tensor`): (`batch_size`, `seq_len`, `hidden_dim`)
     
     Returns:
-<<<<<<< HEAD
       - `segment_predictions` (`Tensor`): (`batch_size`, `seq_len`, `num_segment_predictions`)
-=======
-      segment_predictions (Tensor): (batch_size, seq_len, num_segment_predictions)
->>>>>>> cc4d386a
     """
     # NOTE: We need to detach encoder_last_hidden_state because we don't want to backpropagate through it.
     encoder_last_hidden_state = encoder_last_hidden_state.detach()
@@ -60,23 +58,12 @@
   This module takes the hidden states from a decoder layer and predicts segmentation information representing boundaries in the sequence.
 
   Attributes:
-<<<<<<< HEAD
     - `hidden_dim` (`int`): Dimension of the input hidden states.
     - `concept_dim` (`int`): Dimension of the concept tokens.
     - `inner_dim` (`int`): Dimension of the MLP's inner layer.
     - `num_segment_predictions` (`int`): Number of segment predictions to make.
     - `device` (`torch.device`, optional): Device to place the module on.
     - `dtype` (`torch.dtype`, optional): Data type for the module's parameters.  
-=======
-    hidden_dim (int): Dimension of the input hidden states.
-    concept_dim (int): Dimension of the concept tokens.
-    inner_dim (int): Dimension of the MLP's inner layer.
-    num_segment_predictions (int): Number of segment predictions to make.
-    device (torch.device, optional): Device to place the module on.
-    dtype (torch.dtype, optional): Data type for the module's parameters.
-  
-  
->>>>>>> cc4d386a
   """
   def __init__(self,
                hidden_dim: int,
@@ -108,19 +95,11 @@
              ) -> Tensor:
     """
     Args:
-<<<<<<< HEAD
       - `decoder_last_hidden_states` (`Tensor`): (`batch_size`, seq_len, hidden_dim)
       - `concept_tokens` (`Tensor`): (`batch_size`, `seq_len`, `concept_dim`)
 
     Returns:
       - `segment_predictions` (`Tensor`): (`batch_size`, `seq_len`, `num_segment_predictions`)
-=======
-      decoder_last_hidden_states (Tensor): (batch_size, seq_len, hidden_dim)
-      concept_tokens (Tensor): (batch_size, seq_len, concept_dim)
-
-    Returns:
-      segment_predictions (Tensor): (batch_size, seq_len, num_segment_predictions)
->>>>>>> cc4d386a
     """
     # NOTE: We need to detach hidden_states and concept_tokens because we don't want to backpropagate through them.
     decoder_last_hidden_states = decoder_last_hidden_states.detach()
