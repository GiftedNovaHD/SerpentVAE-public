--- conflicted
+++ resolved
@@ -101,13 +101,8 @@
       segmentation_indices (Tensor): (batch_size, seq_len, 1) Binary mask indicating segment start positions
     
     Returns: 
-<<<<<<< HEAD
-      mu_q (Tensor): (batch_size, num_subsed, latent_dim) Predicted mean of the Gaussian over z
-      logvar_q (Tensor): (batch_size, num_subseq, latent_dim) Predicted log-variance for the Gaussian over z 
-=======
       mu_q (List[Tensor]): (batch_size, num_subseq, latent_dim) Predicted mean of the Gaussian over z
       logvar_q (List[Tensor]): (batch_size, num_subseq, latent_dim) Predicted log-variance for the Gaussian over z 
->>>>>>> 8ab4216f
     """
     B, L, _ = input_ids.shape
 
