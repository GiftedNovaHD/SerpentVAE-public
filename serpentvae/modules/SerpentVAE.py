import torch
import torch.nn as nn
from torch import Tensor
from typing import Tuple, Callable, List, Dict, Optional, Literal, Union
from torch.nn import functional as F
#from torch.nested 

from einops import rearrange

# Import utilities for bitmask
from serpentvae.utils.convert_bitmask import convert_bitmask

# Import helper operations
from serpentvae.ops.segment.replace.segment_utils.bitmask_to_indices import bitmask_to_start_indices, bitmask_to_end_indices
from serpentvae.ops.sigmoid_focal_loss import sigmoid_focal_loss
from serpentvae.ops.segment.replace.use_last import use_last_replacement
from serpentvae.ops.segment.replace.mean import mean_replacement

# Import modules
from serpentvae.modules.distributions.distributions import create_distribution
from serpentvae.modules.tied_linear import TiedLinear
from serpentvae.modules.encoder import Encoder
from serpentvae.modules.decoder import Decoder
from serpentvae.modules.confidencemodule import ConfidenceModule
from serpentvae.modules.qnet import QNet # Auxiliary Network
from serpentvae.modules.segment_predictor import EncoderSegmentPredictor, DecoderSegmentPredictor

# Import operations for segmenting
from serpentvae.ops.segment.boundary.create_boundary_module import create_boundary_module
from serpentvae.ops.segment.replace.create_replacement_function import create_replacement_function

# Import modules for creating reconstruction errors 
from serpentvae.modules.reconstruction_losses.create_recon_loss import create_recon_loss

# Import module utils for calculating average subsequence length
# NOTE: count_whitelisted_tokens and filter_index are for discrete inputs
# NOTE: count_content_tokens and filter_padding_vectors are for continuous inputs
from serpentvae.modules.module_utils.subseq_len_utils import count_whitelisted_tokens, filter_index, count_content_tokens, filter_padding_vectors

class SerpentVAE(nn.Module):
  def __init__(self,
               hidden_dim: int,
               concept_dim: int,
               distribution_config: Dict,
               encoder_config: Dict,
               decoder_config: Dict,
               boundary_operator_config: Union[Dict, str],
               recon_loss_name: str,
               recon_loss_reduction: Literal["mean", "sum"] = "mean",
               input_dim: Optional[int] = None,
               vocab_size: Optional[int] = None,
               special_token_ids: Optional[Dict] = None,
               replacement_function_name: str = "use_last",
               alpha: float = 1.0,
               beta: float = 1.0,
               ema_decay_factor = 0.75,
               enable_confidence_module: bool = True,
               confidence_module_config: Optional[Dict] = None,
               enable_qnet: bool = True,
               qnet_config: Optional[Dict] = None,
               share_input_embeddings: bool = True,
               tie_embeddings: bool = True,
               residual_in_fp32: bool = False,
               device: Optional[torch.device] = None,
               dtype: Optional[torch.dtype] = None
               ):
    """
    SerpentVAE: A modular VAE that can handle both discrete and continuous inputs
    
    Args:
      - `hidden_dim` (`int`): The hidden dimension size used throughout the model
      - `concept_dim` (`int`): The dimension of the latent space (concepts)
      - `distribution_config` (`Dict`): Configuration for the latent distribution
      - `encoder_config` (`Dict`): Configuration for the encoder
      - `decoder_config` (`Dict`): Configuration for the decoder
      - `boundary_operator_config` (`Union[Dict, str]`): Configuration for the boundary operator
      - `recon_loss_name` (`str`): Name of the reconstruction loss to use
      - `recon_loss_reduction` (`Literal["mean", "sum"]`): Reduction method for the reconstruction loss
      - `vocab_size` (`Optional[int]`): Size of vocabulary for discrete inputs, None for continuous inputs
      - `input_dim` (`Optional[int]`): Dimension of continuous inputs, None for discrete inputs
      - `use_odds_ratio` (`bool`): Whether to use odds ratio for segmentation
      - `compression_strength` (`float`): Compression strength for ChainCRP
      - `alpha` (`float`): Weight for the VMI loss term
      - `beta` (`float`): Weight for the KL divergence term
      - `ema_decay_factor` (`float`): Decay factor for the exponential moving average
      - `enable_confidence_module` (`bool`): Whether to enable the confidence module
      - `confidence_module_config` (`Optional[Dict]`): Configuration for the confidence module
      - `enable_qnet` (`bool`): Whether to enable the Q-network
      - `qnet_config` (`Optional[Dict]`): Configuration for the Q-network
      - `share_input_embeddings` (`bool`): Whether to share embeddings between encoder and decoder (for discrete inputs)
      - `tie_embeddings` (`bool`): Whether to tie the embeddings with the output layer (for discrete inputs)
      - `residual_in_fp32` (`bool`): Whether to compute residual connections in FP32
      - `device` (`torch.device`): Device to use for computation
      - `dtype` (`torch.dtype`): Data type to use for computation
    """
     
    super(SerpentVAE, self).__init__()
    
    # Global settings
    self.hidden_dim = hidden_dim
    self.concept_dim = concept_dim

    # Vocabulary configuration and figuring out whether input is discrete or continuous
    if (vocab_size is None) and (input_dim is not None): # Continuous inputs
      self.vocab_size = None
      self.special_token_ids = None
      self.input_dim = input_dim
      self.discrete_input = False

    elif (vocab_size is not None) and (input_dim is None): # Discrete inputs
      self.vocab_size = vocab_size
      self.special_token_ids = special_token_ids
      self.bos_token_id = special_token_ids["BOS_token_id"]
      self.eos_token_id = special_token_ids["EOS_token_id"]
      self.pad_token_id = special_token_ids["PAD_token_id"]
      self.input_dim = None
      self.discrete_input = True

    else:
      raise ValueError("Either vocab_size or input_dim must be provided but not both")
  
    # Main encoder and decoder configuration settings
    self.distribution_config = distribution_config
    self.encoder_config = encoder_config
    self.decoder_config = decoder_config

    # Confidence module configuration settings
    self.enable_confidence_module = enable_confidence_module
    self.confidence_module_config = confidence_module_config

    # Q-Net configuration settings
    self.enable_qnet = enable_qnet
    self.qnet_config = qnet_config

    # Other configuration settings
    self.share_input_embeddings = share_input_embeddings
    self.tie_embeddings = tie_embeddings

    # Hardware configuration settings
    self.residual_in_fp32 = residual_in_fp32
    self.device = torch.device(device) if device is not None else torch.device('cuda')
    self.dtype = dtype if dtype is not None else torch.float16

    # Initialise factory kwargs (device and dtype) for simpler initialisation
    factory_kwargs = {"device": self.device, "dtype": self.dtype}

    if self.enable_confidence_module is True:
      assert self.confidence_module_config is not None, "confidence_module_config must be provided if enable_confidence_module is True"

    if self.enable_qnet is True:
      assert self.qnet_config is not None, "qnet_config must be provided if enable_qnet is True"
    
    # Defining model components
    # Embeddings should only be initialised if input is discrete
    if self.discrete_input is True: # Discrete inputs
      if self.share_input_embeddings is True:
        self.embeddings = nn.Embedding(vocab_size, hidden_dim, device = self.device, dtype = self.dtype)
      else:
        self.encoder_embeddings = nn.Embedding(vocab_size, hidden_dim, device = self.device, dtype = self.dtype)
        self.decoder_embeddings = nn.Embedding(vocab_size, hidden_dim, device = self.device, dtype = self.dtype)

      if self.tie_embeddings is True:
        if self.share_input_embeddings:
          self.decoder_head = TiedLinear(self.embeddings, transpose_weights = False)
        else:
          self.decoder_head = TiedLinear(self.decoder_embeddings, transpose_weights = False)
      else:
        self.decoder_head = nn.Linear(hidden_dim, vocab_size)

    else:
      # For continuous inputs, add a linear projection if input_dim != hidden_dim
      if self.input_dim != hidden_dim:
        if self.share_input_embeddings is True:
          self.input_projection = nn.Linear(input_dim, hidden_dim, **factory_kwargs)
        else:
          self.encoder_input_projection = nn.Linear(input_dim, hidden_dim, **factory_kwargs)
          self.decoder_input_projection = nn.Linear(input_dim, hidden_dim, **factory_kwargs)

        if self.tie_embeddings is True:
          if self.share_input_embeddings is True:
            self.output_projection = TiedLinear(self.input_projection, transpose_weights = True)
          else:
            self.output_projection = TiedLinear(self.decoder_input_projection, transpose_weights = True)
        else:
          self.output_projection = nn.Linear(hidden_dim, input_dim, **factory_kwargs)

      else: # If input_dim == hidden_dim
        self.input_projection = nn.Identity()
        self.output_projection = nn.Identity()
    
    self.encoder = Encoder(hidden_dim = hidden_dim,
                           encoder_config = encoder_config,
                           residual_in_fp32 = residual_in_fp32,
                           device = self.device,
                           dtype = self.dtype
                          )

    dist_name = list(distribution_config.keys())[0]
    dist_kwargs = list(distribution_config.values())[0]
    
    self.distribution = create_distribution(dist_name = dist_name,
                                            dist_kwargs = dist_kwargs,
                                            hidden_dim = hidden_dim,
                                            latent_dim = concept_dim,
                                            device = self.device,
                                            dtype = self.dtype
                                           )
    
    self.decoder = Decoder(hidden_dim = hidden_dim,
                           concept_dim = concept_dim, 
                           decoder_config = decoder_config,
                           residual_in_fp32 = self.residual_in_fp32,
                           device = self.device,
                           dtype = self.dtype
                          )
    
    self.recon_loss_name = recon_loss_name
    self.recon_loss_fn = create_recon_loss(loss_name = recon_loss_name,
                                           reduction = recon_loss_reduction,
                                           discrete = self.discrete_input,
                                          )

    # Instantiate boundary operator
    if isinstance(boundary_operator_config, dict):
      boundary_operator_name = list(boundary_operator_config.keys())[0]
      boundary_operator_kwargs = list(boundary_operator_config.values())[0]

    elif isinstance(boundary_operator_config, str): # Case where boundary operator has no kwargs
      boundary_operator_name = boundary_operator_config
      boundary_operator_kwargs = {}

    else:
      raise ValueError(f"Invalid boundary operator configuration: {boundary_operator_config}")

    self.boundary_operator = create_boundary_module(boundary_operator_name = boundary_operator_name,
                                                    boundary_operator_kwargs = boundary_operator_kwargs,
                                                    device = self.device,
                                                    dtype = self.dtype
                                                   )
    
    # Instantiate replacement function
    self.replacement_function = create_replacement_function(replacement_function_name = replacement_function_name,
                                                            device = self.device,
                                                            dtype = self.dtype
                                                           )
    
    # Set previous batch reconstruction loss for ChainCRP
    self.prev_batch_recon_loss = torch.tensor([50], dtype = self.dtype, device = self.device)

    # Set exponential moving average value for average subsequence length
    self.ema_decay_factor = ema_decay_factor
    self.ema_avg_subseq_length_var = 1.0
    self.ema_stddev_subseq_length_var = 1.0

    # Instantiate the segment predictor
    self.encoder_segment_predictor = EncoderSegmentPredictor(hidden_dim = hidden_dim,
                                                             inner_dim = encoder_config["segment_pred_inner_dim"],
                                                             num_segment_predictions = encoder_config["num_segment_predictions"],
                                                             device = self.device,
                                                             dtype = self.dtype
                                                            )

    self.decoder_segment_predictor = DecoderSegmentPredictor(hidden_dim = hidden_dim,
                                                             concept_dim = concept_dim,
                                                             inner_dim = decoder_config["segment_pred_inner_dim"],
                                                             num_segment_predictions = decoder_config["num_segment_predictions"],
                                                             device = self.device,
                                                             dtype = self.dtype
                                                            )
    
    # Scale factors
    self.alpha = alpha
    self.beta = beta
    
    # Optional Modules
    # Instantiate the confidence module
    if self.enable_confidence_module is True:
      self.confidence_module = ConfidenceModule(hidden_dim = hidden_dim,
                                                concept_dim = concept_dim,
                                                confidence_module_config = confidence_module_config,
                                                device = self.device,
                                                dtype = self.dtype
                                                )

    # Instantiate the auxiliary network Q 
    # For discrete inputs (eg Text)
    if self.enable_qnet is True and self.discrete_input is True:
      self.qnet = QNet(latent_dim = self.concept_dim,
                       qnet_config = self.qnet_config,
                       vocab_size = self.vocab_size,
                       hidden_dim = None,
                       residual_in_fp32 = self.residual_in_fp32,
                       device = self.device,
                       dtype = self.dtype
                      )
    
    # For continuous inputs (eg latents from a Gaussian VAE)
    elif self.enable_qnet is True and self.discrete_input is False:
      self.qnet = QNet(latent_dim = self.concept_dim,
                       qnet_config = self.qnet_config,
                       vocab_size = None,
                       hidden_dim = self.input_dim,
                       residual_in_fp32 = self.residual_in_fp32,
                       device = self.device,
                       dtype = self.dtype
                      )

  def encode(self,
             hidden_states: Tensor,
             inference_params=None,
             **kwargs
            ) -> Tensor:
    """
    Produce hidden states for each token

    Args:
<<<<<<< HEAD
      - `hidden_states` (`Tensor`): (`batch_size`, `seq_len`, `hidden_dim`)
      - `inference_params` (`dict`): Dictionary of inference parameters
        - At training, `infernce_params` is `None`
=======
      - hidden_states (Tensor): (batch_size, seq_len, hidden_dim)
      - inference_params (dict): Dictionary of inference parameters
        - At training, `infernce_params` is None
>>>>>>> cc4d386a
        - At inference, `inference_params` is a dictionary of inference parameters
      - **kwargs: Additional keyword arguments

    Returns:
<<<<<<< HEAD
      - `hidden_states` (`Tensor`): (`batch_size`, `seq_len`, `hidden_dim`)
=======
      - hidden_states (Tensor): (batch_size, seq_len, hidden_dim)
>>>>>>> cc4d386a
    """
    
    hidden_states = self.encoder(hidden_states, inference_params=inference_params, **kwargs)
    
    return hidden_states
  
  def sample(self,
             hidden_states: Tensor,
            ) -> Tuple[Tensor, Tensor, Tensor]:
    """
    Samples the latent state and returns distribution parameters
    
    Args: 
<<<<<<< HEAD
      - `hidden_states` (Tensor): (`batch_size`, `seq_len`, `hidden_dim`)
    
    Returns:
      - `sampled_latents` (`Tensor`): (`batch_size`, `seq_len`, `concept_dim`)
      - `mu` (`Tensor`): (`batch_size`, `seq_len`, `concept_dim`)
      - `logvar` (`Tensor`): (`batch_size`, `seq_len`, `concept_dim`)
=======
      - hidden_states (Tensor): (batch_size, seq_len, hidden_dim)
    
    Returns:
      - sampled_latents (Tensor): (batch_size, seq_len, concept_dim)
      - mu (Tensor): (batch_size, seq_len, concept_dim)
      - logvar (Tensor): (batch_size, seq_len, concept_dim)
>>>>>>> cc4d386a
    """
    sampled_latents, mu, logvar = self.distribution(hidden_states)
    
    return sampled_latents, mu, logvar

  def generate_padding_mask(self,
                            inputs: Tensor
                           ) -> Tensor:
    """
    Generate a padding mask for the input tokens to ensure proper segmentation
    
    NOTE: In the case of a continuous input, we assume that the padding vector is all 0s
    Args:
<<<<<<< HEAD
      - `inputs` (`Tensor`): (`batch_size`, `seq_len`, `1/hidden_dim`)
    
    Returns:
      - `padding_mask` (`Tensor`): (`batch_size`, `seq_len`, `1`)
=======
      - inputs (Tensor): (batch_size, seq_len, 1/hidden_dim)
    
    Returns:
      - padding_mask (Tensor): (batch_size, seq_len, 1)
>>>>>>> cc4d386a
        - "1" indicates the end of a subsequence
    """
    # Detach inputs from computational graph
    inputs = inputs.detach()

    if self.discrete_input is True: # Discrete inputs
      # NOTE:
      # NOTE: BOS, EOS and PAD tokens are configurable
      # Make EOS tokens and _pad_ tokens both subsequence ends
      padding_mask = torch.isin(inputs, torch.tensor([self.eos_token_id, self.pad_token_id], device = self.device))
    
    else: # Continuous inputs
      # NOTE: We assume that the padding vector is all 0s
      # Thus the sum of all values in the vector is 0, we apply the absolute function in the off chance a vector somehow has a sum of zero without absolute values
      # How the algortihm works
      # Step 1: Apply absolute function to each element in the vector
      # Step 2: Sum over the hidden_dim dimension
      # Step 3: Check if the sum is 0
      padding_mask = (torch.sum(torch.abs(inputs), dim=-1, keepdim = True) == 0)
    
    # Convert paddingt mask to integer type as that is what replacement function expects
    padding_mask = padding_mask.int()
      
    # Make sure that last token is the end of a subsequence in the event it is not an EOS token due to truncation
    padding_mask[:, -1, :] = 1
    
    return padding_mask
  
  def segment(self,
              concept_tokens: Tensor,
              encoder_segmentation_predictions: Tensor,
              padding_mask: Tensor,
              current_epoch: int
             ) -> Tuple[Tensor, Tensor]:
    """
    Decides how to segment a sequence of input tokens based on the concept tokens

    Args:
<<<<<<< HEAD
      - `concept_tokens` (`Tensor`): (`batch_size`, `seq_len`, `concept_dim`)
      - `encoder_segmentation_predictions` (`Tensor`): (`batch_size`, `seq_len`, `num_segment_predictions`)
      - `padding_mask` (`Tensor`): (`batch_size`, `seq_len`, `1`)
      - `current_epoch` (`int`): Current epoch number
    Constants used:
      - `boundary_operator` (`nn.Module`): PyTorch module that decides whether to segment or not
      - `replacement_function` (`Callable`): Function that decides how to replace the concept tokens for decoding
        - `replacement_function` Args:
          - `concept_tokens` (`Tensor`): (`batch_size`, `seq_len`, `concept_dim`)
          - `segment_indices` (`Tensor`): (`batch_size`, `seq_len`, `1`)
        - `replacement_function` Returns:
          - `replaced_concept_tokens` (`Tensor`): (`batch_size`, `seq_len`, `concept_dim`)
    
    Returns: 
      - `replaced_concept_tokens` (`Tensor`): (`batch_size`, `seq_len`, `concept_dim`)
      - `segment_indices` (`Tensor`): (`batch_size`, `seq_len`, `1`)
=======
      concept_tokens (Tensor): (batch_size, seq_len, concept_dim)
      encoder_segmentation_predictions (Tensor): (batch_size, seq_len, num_segment_predictions)
      padding_mask (Tensor): (batch_size, seq_len, 1)
      current_epoch (int): Current epoch number
    Constants used:
      boundary_operator (nn.Module): PyTorch module that decides whether to segment or not
      replacement_function (Callable): Function that decides how to replace the concept tokens for decoding
        replacement_function Args:
          - concept_tokens (Tensor): (batch_size, seq_len, concept_dim)
          - segment_indices (Tensor): (batch_size, seq_len, 1)
        replacement_function Returns:
          - replaced_concept_tokens (Tensor): (batch_size, seq_len, concept_dim)
    
    Returns: 
      - replaced_concept_tokens (Tensor): (batch_size, seq_len, concept_dim)
      - segment_indices (Tensor): (batch_size, seq_len, 1)
>>>>>>> cc4d386a
    """
    batch_size, seq_len, num_segment_predictions = encoder_segmentation_predictions.shape
    
    # Obtain bitmask
    segmentation_indices = self.boundary_operator(encoder_segmentation_predictions = encoder_segmentation_predictions,
                                                  prev_batch_recon_loss = self.prev_batch_recon_loss,
                                                  current_epoch = current_epoch
                                                 )

    # Perform a bitwise OR operation to correctly mark padding EOS tokens at ends of subsequences
    segmentation_indices = segmentation_indices.bool() | padding_mask.bool()
    segmentation_indices = segmentation_indices.int()

    # Apply bitmask to replace concept tokens
    replaced_concept_tokens = self.replacement_function(concept_tokens = concept_tokens,
                                                        segment_indices = segmentation_indices
                                                       )

    # NOTE: This direct return is for testing purposes only
    # return concept_tokens, torch.ones(batch_size, seq_len, 1, device=concept_tokens.device)
    
    return replaced_concept_tokens, segmentation_indices
  
  def confidence(self,
                 enc_hidden_states: Tensor,
                 z_samples: Tensor
                ) -> Tensor:
    """
    Predicts the reconstruction error of a given subseqeuence given the encoder hidden states and the sampled latents

    Args:
      - `enc_hidden_states` (`Tensor`): `(batch_size, seq_len, hidden_dim)`
      - `z_samples` (`Tensor`): `(batch_size, seq_len, concept_dim)`

    Returns:
      - `confidence_estimates` (`Tensor`): `(batch_size, seq_len, 1)`
    """

    confidence_estimates = self.confidence_module(encoder_last_hidden_states = enc_hidden_states,
                                                  concept_tokens = z_samples)

    return confidence_estimates

  def encoder_segmentation_predictions(self,
                                       hidden_states: Tensor
                                      ) -> Tensor:
    """
    Predicts when the segment should end for the encoder

    Args:
<<<<<<< HEAD
      - `hidden_states` (`Tensor`): (`batch_size`, `seq_len`, `hidden_dim`)

    Returns:
      - `segment_preds` (`Tensor`): (`batch_size`, `seq_len`, `num_segment_predictions`)
=======
      - hidden_states (Tensor): (batch_size, seq_len, hidden_dim)

    Returns:
      - segment_preds (Tensor): (batch_size, seq_len, num_segment_predictions)
>>>>>>> cc4d386a
    """
    segment_preds = self.encoder_segment_predictor(hidden_states)

    return segment_preds
  
  def decoder_segmentation_predictions(self,
                                       hidden_states: Tensor,
                                       concept_tokens: Tensor
                                      ) -> Tensor:
    """
    Predicts when the segment should end for the decoder

    Args:
<<<<<<< HEAD
      - `hidden_states` (`Tensor`): (`batch_size`, `seq_len`, `hidden_dim`)
      - `concept_tokens` (`Tensor`): (`batch_size`, `seq_len`, `concept_dim`)

    Returns:
      - `segment_preds` (`Tensor`): (`batch_size`, `seq_len`, `num_segment_predictions`)
=======
      - hidden_states (Tensor): (batch_size, seq_len, hidden_dim)
      - concept_tokens (Tensor): (batch_size, seq_len, concept_dim)

    Returns:
      - segment_preds (Tensor): (batch_size, seq_len, num_segment_predictions)
>>>>>>> cc4d386a
    """
    segment_preds = self.decoder_segment_predictor(hidden_states, concept_tokens)

    return segment_preds

  def decode(self,
             hidden_states: Tensor,
             segmented_concept_tokens: Tensor,
             inference_params=None, 
             **kwargs
             ) -> Tensor:
    """
    Decodes the latent state into a sequence of concept tokens, 
    
    Args: 
<<<<<<< HEAD
      - `hidden_states` (`Tensor`): (`batch_size`, `seq_len`, `hidden_dim`)
      - `concept_tokens` (`Tensor`): (`batch_size`, `seq_len`, `concept_dim`)
      - `inference_params` (`dict`): Dictionary of inference parameters
    
    Returns: 
      - `decoded_hidden_tokens` (`Tensor`): (`batch_size`, `seq_len`, `hidden_dim`)
=======
      - hidden_states (Tensor): (batch_size, seq_len, hidden_dim)
      - concept_tokens (Tensor): (batch_size, seq_len, concept_dim)
      - inference_params (dict): Dictionary of inference parameters
    
    Returns: 
      - decoded_hidden_tokens (Tensor): (batch_size, seq_len, hidden_dim)
>>>>>>> cc4d386a
    """
    
    # Decode hidden states based on concept tokens
    hidden_states = self.decoder(hidden_states = hidden_states,
                                 concept_tokens = segmented_concept_tokens,
                                 inference_params = inference_params,
                                 **kwargs)

    return hidden_states

  def statistical_mi(self, 
                     mu: List[Tensor], 
                     logvar: List[Tensor]
                     ) -> Tensor:
    """
    Compute the statistical conditional mutual information between the encoder and decoder

    The computation is conditioned on the context (obtained from mu and logvar) with the aggregated posterior given by: 
    P(Z | context). Note that P(Z | context) follows a Gaussian distribution. 

    We first compute KL-divergence for each subsequence between KL(Q(Z | X, context) || P(Z | X, context))
    then average over the batch dimension. 

    NOTE: z is not needed because mu and logvar correspond to the parameters of Q(Z | X, context). 
    Here, we can compute the KL-divergence without using Monte-Carlo sampling

    Args:
<<<<<<< HEAD
      - `mu` (`List[Tensor]`): (`batch_size`, `num_subseq`, `concept_dim`)
      - `logvar` (`List[Tensor]`): (`batch_size`, `num_subseq`, `concept_dim`)
=======
      - mu (List[Tensor]): (batch_size, num_subseq, concept_dim)
      - logvar (List[Tensor]): (batch_size, num_subseq, concept_dim)
>>>>>>> cc4d386a

    NOTE: For mu, logvar and z batch_size dimension is a list while num_subseq and concept_dim are tensors

    Return: 
<<<<<<< HEAD
      - `mi_per_batch` (`Scalar`): (`1,`)
=======
      - mi_per_batch (Scalar): (1,)
>>>>>>> cc4d386a
    """    
    all_kl = torch.tensor([], device=self.device)
    
    for mu_i, logvar_i in zip(mu, logvar): 
      var_i = torch.exp(logvar_i) # (num_subseq, concept_dim)

      # Averaged across the num_subseq, i.e. subsequence dimension, not within subsequences
      aggregated_mu = mu_i.mean(dim=0) # (concept_dim,)
      
      # Compute the aggregated second moment, then subtract the squared mean to obtain the aggregated variance
      aggregated_second_moment = (mu_i ** 2 + var_i).mean(dim=0) # (concept_dim,) 
      aggregated_variance = aggregated_second_moment - aggregated_mu ** 2 # (concept_dim,) 

      # Clamp to avoid numerical instability issues
      aggregated_variance = torch.clamp(aggregated_variance, min=1e-8) # (concept_dim,)
      
      # Compute KL divergence for each subsequence sample 
      # Sum over concept_dim and compute per-sample KL
      kl_divergence = 0.5 * torch.sum(
        torch.log(aggregated_variance) - logvar_i - 1.0 + (var_i + (mu_i - aggregated_mu) ** 2) / aggregated_variance,
        dim=1
      ) # (num_subseq, )

      # Average across the num_subseq, i.e. subsequence dimension
      average_kl_divergence = kl_divergence.mean(dim=0) # (1,)
      
      all_kl = torch.cat((all_kl, average_kl_divergence.unsqueeze(0)), dim=0) # (batch_size, ) 
      
    # Stack over batch dimension and average over the batch
    mi_per_batch = all_kl.mean() # Scalar
    
    return mi_per_batch # Scalar

  def maximize_vmi_regularizer(self,
                               z: List[Tensor],
                               decoder_output: Tensor, 
                               segmentation_indices: Tensor,
                               targets: Tensor
                             ) -> Tensor:
    """
    Maximizes the MI Regularizer term in SerpentVAE's loss objective 

    Here, we use an auxiliary network, QNet, that takes in the decoder output and predicts the Gaussian parameters (mu_q, logvar_q) for z. 

    Args:
      - `z` (`List[Tensor]`): (`batch_size`, `num_subseq`, `concept_dim`) Encoded latent variable
      - `decoder_output` (`Tensor`): (`batch_size`, `seq_len`, `concept_dim`) 
      - `segmentation_indices` (`Tensor`): (`batch_size`, `seq_len`, `1`) 
      - `targets` (`Tensor`): (`batch_size`, `seq_len`, `1/hidden_dim`)

    NOTE: Avg over batch_size and num_subseq; batch_size is a list, num_subseq is a tensor
    
    Returns: 
      - `vmi_loss` (Scalar): Variational Mutual Information loss after maximization
    """
    # Get Q's predictions from the decoder output
    mu_q, logvar_q = self.qnet(decoder_output = decoder_output,
                               targets = targets,
                               segmentation_indices = segmentation_indices
                              ) # (batch_size, num_subseq, concept_dim)

    # TODO: Refactor to use distributions log-likelihood method

    all_log_probs = torch.tensor([], device=self.device)

    for mu_q_i, logvar_q_i, z_i in zip(mu_q, logvar_q, z):
      
      # Computes the log-likelihood of z under Q's distribution
      sequence_log_prob = self.distribution.log_likelihood(latent_samples = z_i.unsqueeze(0),
                                                           q_dist_mu = mu_q_i.unsqueeze(0),
                                                           q_dist_logvar = logvar_q_i.unsqueeze(0)
                                                          )  # (1, num_subseq, )

      sequence_log_prob = sequence_log_prob.squeeze(0) # (1, num_subseq, ) -> (num_subseq,)
      sequence_log_prob = sequence_log_prob.mean(dim=0) # (num_subseq, ) -> (1,)
      all_log_probs = torch.cat((all_log_probs, sequence_log_prob), dim=0) # (batch_size, )

    # Average over the batch
    batch_log_probs = all_log_probs.mean() # (batch_size, ) -> Scalar
    vmi_loss = - batch_log_probs # Scalar 
    
    return vmi_loss # Scalar

  def vae_loss(self, 
               targets: Tensor, 
               mu: List[Tensor], 
               logvar: List[Tensor],
               z: List[Tensor],
               segmentation_indices: Tensor,
               decoder_output: Tensor,
               alpha=1.0,
               beta=1.0
              ) -> Tuple[Tensor, Tensor, Tensor, Tensor]:
    """
    Takes in logits, input_ids, mu, and logvar, in order to compute the reconstruction loss

    Recall that SerpentVAE has loss objective given by 
    L = L_recon + KL + L_vmi if Q-Net is used
    where 
      - L_recon = -E_q(z|x)[log p(x|z)]
      - KL = KL(q(z|x) || p(z))
      - L_vmi = -E_q(z|x)[log p(z)]

    Args: 
      - `input_ids` (Tensor): Ground-truth targets (`batch_size`, `seq_len`, `1/hidden_dim`) if discrete or continuous inputs
      - `mu` (`List[Tensor]`): (`batch_size`, `num_subseq`, `concept_dim`)
      - `logvar` (`List[Tensor]`): (`batch_size`, `num_subseq`, `concept_dim`)
      - `z` (`List[Tensor]`): (`batch_size`, `num_subseq`, `concept_dim`)
      - `segmentation_indices` (`Tensor`): (`batch_size`, `seq_len`, `1`)
      - `decoder_output` (`Tensor`): (`batch_size`, `seq_len`, `hidden_dim / vocab_size`)
      NOTE: Will be logits if using discrete tokens, else will be the hidden states of the decoder
      - `alpha` (`float`): Weight for the MI regularizer term
      - `beta` (`float`): Weight for the KL term

    Returns: 
      - `loss` (`Tensor`): Scalar VAE loss
      - `kl_divergence` (`Tensor`): Scalar KL divergence
      - `reconstruction_loss` (`Tensor`): Scalar reconstruction loss
      - `vmi_loss` (`Tensor`): Scalar Variational Mutual Information loss
    """

    # Compute the reconstruction loss here using specified loss function
    reconstruction_loss = self.recon_loss_fn(predictions = decoder_output,
                                             targets = targets
                                            )

    # Compute KL divergence analytically
    """
    q(z | x) ~ N(mu, I)
    p(z) ~ p(z | context) ~ N(0, I)

    KL(q(z | x, context) || p(z | context)) 

    """
    all_kl = torch.tensor([], device=self.device) 

    for mu_i, logvar_i in zip(mu, logvar): 
      kl_divergence = self.distribution.kl_divergence(mu=mu_i, logvar=logvar_i)
      all_kl = torch.cat(tensors=(all_kl,
                                  torch.tensor(data=[kl_divergence],
                                               device = self.device)
                                 ),
                         dim=0
                        )

    kl_loss = all_kl.mean() # Scalar


    # Compute the maximized MI regularizer term
    if self.enable_qnet is True:
      vmi_loss_term = self.maximize_vmi_regularizer(z = z,
                                                    decoder_output = decoder_output,
                                                    segmentation_indices = segmentation_indices,
                                                    targets = targets
                                                   )
    else:
      vmi_loss_term = torch.tensor(0.0, device=self.device)

    loss_objective = reconstruction_loss + alpha * vmi_loss_term + beta * kl_loss 
    
    return loss_objective, kl_loss, reconstruction_loss, vmi_loss_term
  
  def segment_prediction_loss(self,
                              segmentation_predictions: Tensor,
                              segmentation_indices: Tensor
                              ) -> Tensor:
    """
    Calculates the loss for the segmentation prediction module

    Here, we use a binary focal loss with 2 classes 
      0 for staying on the current concept token(s) 
      1 for changing to the next concept token
    Note that we assume that the higher level model decides when to stop generating concept tokens
    So we just keep decoding as long as we have not run out of concept tokens
    
    Args:
<<<<<<< HEAD
      - `segmentation_predictions` (`Tensor`): (`batch_size`, `seq_len`, `num_segment_predictions`)
      - `segmentation_indices` (`Tensor`): (`batch_size`, `seq_len`, `1`)
=======
      - segmentation_predictions (Tensor): (batch_size, seq_len, num_segment_predictions)
      - segmentation_indices (Tensor): (batch_size, seq_len, 1)
>>>>>>> cc4d386a

    Returns:
      - `segmentation_prediction_loss` (Scalar): Segmentation prediction loss
    """
    batch_size, seq_len, _ = segmentation_indices.size()

    # Make end indices the same as the segmentation indices
    end_indices = segmentation_indices

    segmentation_predictions = torch.mean(segmentation_predictions, dim = -1)

    # Flatten 3D tensors to 1D so each prediction / target pair corresponds to a single element
    segmentation_predictions = rearrange(segmentation_predictions, "batch_size seq_len -> (batch_size seq_len)")
    end_indices = rearrange(end_indices, "batch_size seq_len 1 -> (batch_size seq_len)")

    # Calculate weighing factor alpha for each batch
    count_ends = torch.count_nonzero(end_indices)

    weighing_factor = count_ends / (batch_size * seq_len)
    
    # Ensure targets are of float type for BCE 
    end_indices = end_indices.float()

    segment_prediction_loss = sigmoid_focal_loss(
      inputs=segmentation_predictions,
      targets=end_indices, 
      alpha=weighing_factor, 
      gamma=2.0,
      reduction='mean'
    )
    
    return segment_prediction_loss
      
  def confidence_loss(self,
                      confidence_estimates: Tensor,
                      segmentation_indices: Tensor,
                      correct_inputs: Tensor,
                      decoder_output: Tensor,
                     ) -> Tensor:
    """
    Calculate the loss for the confidence module using Mean Squared Error (MSE)

    NOTE: `seq_len` and `sub_seq_len` are not the same,
    `segmentation_indices` is a bitmask where 1 represents the end of a subsequence
    `confidence_estimates` has to be modified to so that only the estimates for which we have ground truth remain.
    This is done using segmentation indices which are returned by the segment method.

    Args:
      - `confidence_estimates` (`Tensor`): (`batch_size`, `seq_len`, `1`)
      - `segmentation_indices` (`Tensor`): (`batch_size`, `seq_len`, `1`)
      - `correct_inputs` (`Tensor`): (`batch_size`, `seq_len`, `1/input_dim`)
      - `decoder_output` (`Tensor`): (`batch_size`, `seq_len`, `hidden_dim / vocab_size`)
      NOTE: Will be logits if using discrete tokens, else will be the hidden states of the decoder

    Returns:
      - `loss` (`Tensor`): Scalar confidence module loss
    """
    batch_size = confidence_estimates.size(0)
    seq_len = confidence_estimates.size(1)

    start_indices = bitmask_to_start_indices(segmentation_indices) # List of tensors of shape (num_subseqs,) 
    end_indices = bitmask_to_end_indices(segmentation_indices, inclusive = True) # List of tensors of shape (num_subseqs,)

    total_subseqs = 0
    total_confidence_loss = 0.0

    # Iterate over the batch
    for batch_idx in range(batch_size):
      batch_start_indices = start_indices[batch_idx]
      batch_end_indices = end_indices[batch_idx]
      batch_confidence_estimates = confidence_estimates[batch_idx]
      batch_predictions = decoder_output[batch_idx]
      batch_inputs = correct_inputs[batch_idx]
      
      # Iterate over the sub-sequences
      for start, end in zip(batch_start_indices, batch_end_indices):
        # Get confidence estimate for subsequence
        subseq_confidence_estimates = batch_confidence_estimates[end][0] # Shape: (1,)

        subseq_predictions = batch_predictions[start:end + 1] # Shape: (subseq_len, vocab_size)
        subseq_targets = batch_inputs[start:end + 1] # Shape: (subseq_len, 1/input_dim)
        
        # Calculate the true reconstruction loss for the subsequence
        subseq_recon_loss = self.recon_loss_fn(predictions = subseq_predictions,
                                               targets = subseq_targets
                                              )

        # Compute the confidence loss - The error between the confidence estimate and the true reconstruction loss
        sub_seq_confidence_loss = F.mse_loss(subseq_confidence_estimates,
                                             subseq_recon_loss
                                            )
        
        total_confidence_loss += sub_seq_confidence_loss
        total_subseqs += 1
    
    # Compute the average confidence loss
    avg_confidence_loss = total_confidence_loss / total_subseqs

    return avg_confidence_loss
  
  def forward(self, inputs: Tensor, current_epoch: int):
    """
    Forward process for SerpentVAE

    1. Encode the tokens
    2. Sample the concept tokens 
    3. Segment the concept tokens
    4. Based on the segmented concept tokens, decode the hidden states into logits
    
    Args:
<<<<<<< HEAD
      - `inputs` (`Tensor`): (`batch_size`, `seq_len`, `1/hidden_dim`) # These are the ids from the discrete sequence or the vectors from the continuous sequence
      - `current_epoch` (`int`): Current epoch number

=======
      inputs (Tensor): (batch_size, seq_len, 1/hidden_dim) # These are the ids from the discrete sequence or the vectors from the continuous sequence
      current_epoch (int): Current epoch number
>>>>>>> cc4d386a
    Returns:
      - `decoded_logits` (`Tensor`): (`batch_size`, `seq_len`, `vocab_size/input_dim`)
      - `mu` (`Tensor`): (`batch_size`, `seq_len`, `latent_dim`)
      - `logvar` (`Tensor`): (`batch_size`, `seq_len`, `latent_dim`)
      - `sampled_latents` (`Tensor`): (`batch_size`, `seq_len`, `latent_dim`)
      - `segmentation_indices` (`Tensor`): (`batch_size`, `seq_len`, `1`)
      - `encoder_predicted_segments` (`Tensor`): (`batch_size`, `seq_len`, `1`)
      - `decoder_predicted_segments` (`Tensor`): (`batch_size`, `seq_len`, `1`)
      - `predicted_confidence` (`Tensor`): (`batch_size`, `seq_len`, `1`)
    """
    
    # Generate padding mask for ChainCRP
    # NOTE: Need to refactor to work with continuous inputs
    padding_mask = self.generate_padding_mask(inputs = inputs) # (batch_size, seq_len, 1)

    # Transform with embeddings
    if self.discrete_input is True: # Discrete inputs
      if self.share_input_embeddings is True:
        enc_hidden_states = self.embeddings(inputs).squeeze(2) # (batch_size, seq_len, 1) -> (batch_size, seq_len, hidden_dim)
        dec_hidden_states = self.embeddings(inputs).squeeze(2) # (batch_size, seq_len, 1) -> (batch_size, seq_len, hidden_dim)
      else:
        enc_hidden_states = self.encoder_embeddings(inputs).squeeze(2) # (batch_size, seq_len, 1) -> (batch_size, seq_len, hidden_dim)
        dec_hidden_states = self.decoder_embeddings(inputs).squeeze(2) # (batch_size, seq_len, 1) -> (batch_size, seq_len, hidden_dim)
    else: # Continuous inputs
      if self.share_input_embeddings is True:
        enc_hidden_states = self.input_projection(inputs) # (batch_size, seq_len, input_dim) -> (batch_size, seq_len, hidden_dim)
        dec_hidden_states = self.input_projection(inputs) # (batch_size, seq_len, input_dim) -> (batch_size, seq_len, hidden_dim)
      else:
        enc_hidden_states = self.encoder_input_projection(inputs) # (batch_size, seq_len, input_dim) -> (batch_size, seq_len, hidden_dim)
        dec_hidden_states = self.decoder_input_projection(inputs) # (batch_size, seq_len, input_dim) -> (batch_size, seq_len, hidden_dim)
    
    # Encode tokens
    hidden_states = self.encode(enc_hidden_states) # (batch_size, seq_len, hidden_dim) -> mu: (batch_size, seq_len, hidden_dim), logvar: (batch_size, seq_len, hidden_dim)
    
    # Sample the concept tokens from the latent 
    sampled_latents, mu, logvar = self.sample(hidden_states) # mu: (batch_size, seq_len, concept_dim), logvar: (batch_size, seq_len, concept_dim) -> (batch_size, seq_len, concept_dim)
    # across seq_len, we have a different mu and logvar

    # Predict encoder segmentation
    encoder_predicted_segments = self.encoder_segmentation_predictions(hidden_states) # (batch_size, seq_len, hidden_dim) -> (batch_size, seq_len, num_segment_predictions)

    # Segment the concepts (originally for testing)
    # def dummy():
    #  return None

    segmented_concept_tokens, segmentation_indices = self.segment(concept_tokens = sampled_latents,
                                                                  encoder_segmentation_predictions = encoder_predicted_segments,
                                                                  padding_mask = padding_mask,
                                                                  current_epoch = current_epoch
                                                                 ) # (batch_size, seq_len, concept_dim) -> (batch_size, seq_len, concept_dim)

    # Predict reconstruction error (Confidence) 
    if self.enable_confidence_module is True:
      predicted_confidence = self.confidence(hidden_states, sampled_latents) # (batch_size, seq_len, 1)
    else:
      predicted_confidence = None

    # Decode the hidden states based on the segmented concept tokens
    # NOTE: We are doing teacher forcing here
    #hidden_state_batch, hidden_state_seq_len, hidden_state_dim = hidden_states.shape
    #segmented_concept_tokens_batch, segmented_concept_tokens_seq_len, segmented_concept_tokens_dim = segmented_concept_tokens.shape

    #assert hidden_state_batch == segmented_concept_tokens_batch
    #assert hidden_state_seq_len == segmented_concept_tokens_seq_len, f"hidden_state_seq_len: {hidden_state_seq_len}, segmented_concept_tokens_seq_len: {segmented_concept_tokens_seq_len}"

    decoded_hidden_tokens = self.decode(dec_hidden_states, segmented_concept_tokens) # hidden_states: (batch_size, seq_len, hidden_dim), concept_tokens: (batch_size, seq_len, hidden_dim) -> (batch_size, seq_len, hidden_dim)

    # Predict decoder segmentation
    decoder_predicted_segments = self.decoder_segmentation_predictions(decoded_hidden_tokens, segmented_concept_tokens) # (batch_size, seq_len, hidden_dim) -> (batch_size, seq_len, num_segment_predictions)

    #print(f"Decoded hidden tokens max: {decoded_hidden_tokens.max()}, min: {decoded_hidden_tokens.min()}")
    if self.discrete_input is True: # Discrete input
      # Decode the hidden tokens 
      decoded_outputs = self.decoder_head(decoded_hidden_tokens) # (batch_size, seq_len, hidden_dim) -> (batch_size, seq_len, vocab_size)
      
      # Normalize the logits so softmax is not dominated by the largest logit
      decoded_outputs = decoded_outputs / (self.hidden_dim ** 0.5)

      #print(f"Decoded logits max: {decoded_outputs.max()}, min: {decoded_outputs.min()}")
    
    else: # Continuous input
      decoded_outputs = self.output_projection(decoded_hidden_tokens) # (batch_size, seq_len, hidden_dim) -> (batch_size, seq_len, input_dim)

    return decoded_outputs, mu, logvar, sampled_latents, segmentation_indices, encoder_predicted_segments, decoder_predicted_segments, predicted_confidence
  
  def subseq_length_stats(self,
                          correct_inputs: Tensor,
                          segmentation_indices: Tensor
                          ) -> Tuple[float, float]:
    """
    Calculate the average subsequence length and standard deviation.

    We need to do some special handling to remove the EOS tokens at the front used for padding.

    NOTE:
    For discrete inputs:
    BOS, EOS and PAD tokens are configurable

    For continuous inputs:
    We assume that padding vectors are all 0s
    
    Args:
      - `correct_inputs` (`Tensor`): This is the correct inputs from the tokenizer (batch_size, seq_len, 1/input_dim)
      - `segmentation_indices` (`Tensor`):  This is a bitmask where 1 represents the end of a subsequence (batch_size, seq_len, 1)

    Returns:
      - `avg_subseq_length` (`float`): Average subsequence length
      - `stddev_subseq_length` (`float`): Standard deviation of subsequence lengths    
    """
    # DEBUG:
    # print(f"correct_inputs: {correct_inputs}")
    if self.discrete_input is True:
      # Calculate the number of content tokens
      num_content_tokens = count_whitelisted_tokens(tensor = correct_inputs, blacklist = [self.eos_token_id, self.pad_token_id], device = self.device)

      # Get the indices of the first tokens that are not padding tokens
      sentence_start_indices = filter_index(tensor = correct_inputs.clone(), blacklist = [self.eos_token_id, self.pad_token_id], device = self.device)

    else:
      # Calculate the number of content tokens
      num_content_tokens = count_content_tokens(tensor = correct_inputs, device = self.device)

      # Get the indices of the first tokens that are not padding vectors
      sentence_start_indices = filter_padding_vectors(tensor = correct_inputs.clone(), device = self.device)
    
    # print(f"num_content_tokens: {num_content_tokens}")
    # print(f"sentence_start_indices: {sentence_start_indices}")
    
    # Calculate the average subsequence length
    batch_size, seq_len, _ = correct_inputs.shape

    total_num_subsequences = 0
    all_subsequence_lengths = []

    for batch_idx in range(batch_size):
      batch_start_idx = sentence_start_indices[batch_idx] # (1, )
      batch_segmentation_indices = segmentation_indices[batch_idx].squeeze(-1) # (seq_len, 1) -> (seq_len,)

      # Remove the EOS tokens at the front and the BOS token at the front
      batch_segmentation_indices = batch_segmentation_indices[batch_start_idx: ]

      # print(f"batch_segmentation_indices: {batch_segmentation_indices}")
      # print(f"batch_segmentation_indices sum: {batch_segmentation_indices.sum()}")
      
      # Get end indices of subsequences
      end_indices = torch.nonzero(batch_segmentation_indices, as_tuple=True)[0]

      # Count the number of subsequences
      num_subsequences = len(end_indices)

      # print(f"num_subsequences: {num_subsequences}")

      # Calculate subsequence lengths
      subsequence_lengths = []
      
      # Handle first subsequence starting at index 0
      first_end = end_indices[0]
      subsequence_lengths.append(first_end + 1)  # +1 since end_indices are inclusive
      
      # Handle remaining subsequences
      for i in range(1, len(end_indices)):
        start = end_indices[i-1] + 1  # Start after previous end
        end = end_indices[i]
        subsequence_lengths.append(end - start + 1)
          
      all_subsequence_lengths.extend(subsequence_lengths)

      total_num_subsequences += num_subsequences
    
    # Calculate the average subsequence length
    avg_subseq_length = num_content_tokens / total_num_subsequences

    # Calculate the standard deviation of the subsequence lengths
    stddev_subseq_length = torch.std(torch.tensor(all_subsequence_lengths, device = self.device, dtype = torch.float32)) # Cast to float32 to avoid overflow instead model dtype
    stddev_subseq_length = float(stddev_subseq_length.item())

    return avg_subseq_length, stddev_subseq_length
  
  def ema_avg_subseq_length(self,
                            curr_avg_subseq_length: float,
                            epsilon: float = 0.75
                            ) -> float:
    """
    Calculate an expoonential moving average of the average subsequence length

    Args: 
      - `curr_avg_subseq_length` (`float`): Average subsequence length at the current time step
      - `epsilon` (`float`): Smoothing factor
    
    Returns:
      - `ema_avg_subseq_length` (`float`): Exponential moving average of the average subsequence length
    """

    ema_avg_subseq_length = (1 - epsilon) * curr_avg_subseq_length + epsilon * self.ema_avg_subseq_length_var
    self.ema_avg_subseq_length_var = ema_avg_subseq_length

    return ema_avg_subseq_length
  
  def ema_stddev_subseq_length(self,
                               curr_stddev_subseq_length: float,
                               epsilon: float = 0.75
                               ) -> float:
    """
    Calculate an expoonential moving average of the standard deviation of the subsequence length

    Args: 
      - `curr_stddev_subseq_length` (`float`): Standard deviation of the subsequence length at the current time step
      - `epsilon` (`float`): Smoothing factor
    
    Returns:
      - `ema_stddev_subseq_length` (`float`): Exponential moving average of the standard deviation of the subsequence length
    """

    ema_stddev_subseq_length = (1 - epsilon) * curr_stddev_subseq_length + epsilon * self.ema_stddev_subseq_length_var
    self.ema_stddev_subseq_length_var = ema_stddev_subseq_length

    return ema_stddev_subseq_length
  
  def num_active_units(self,
                       mu: List[Tensor],
                       threshold: float = 1e-2
                       ) -> int:
    """
    Calculate number of active units in latent variables
    We basically calculate the covariance between the latent variables and see if they are above a threshold 

    A_u = Cov_x(E_u~q(u|x)[u])

    Args:
      - `mu` (`List[Tensor]`): (`batch_size`, `num_subseq`, `concept_dim`) Mean of the approximate posterior distribution 
      - `threshold` (`float`): Threshold for considering a unit active

    Returns:
      - `num_active_units` (`int`): Number of active units
    """
    # Center the means
    all_mu = torch.tensor([], device=self.device)

    for mu_i in mu:
      all_mu = torch.cat((all_mu, mu_i.clone().detach()), dim=0) # (batch_size, num_subseq, concept_dim) ->  (batch_size * num_subseq, concept_dim)

    centered_mu = all_mu - all_mu.mean(dim=0, keepdim=True)

    # Compute covariance matrix
    cov = torch.matmul(centered_mu.T, centered_mu) / (all_mu.size(0) - 1)

    # Compute the variance of each latent variable
    variances = torch.diag(cov)

    # Compute the number of active units
    num_active_units = torch.sum(variances > threshold)

    return int(num_active_units.item())

  def metrics(self,
              correct_inputs: Tensor,
              z: Tensor,
              mu: Tensor,
              logvar: Tensor,
              segmentation_indices: Tensor,
              decoder_output: Tensor,
              confidence_estimates: Tensor,
              encoder_segmentation_predictions: Tensor,
              decoder_segmentation_predictions: Tensor,
              threshold: float = 1e-2,
              is_test: bool = True
              ):
    """
    Output the current metrics at this training step

    Metrics used:
      - Number of Active Units (AU)
      - Entropy of Q(x)/ Variational Mutual Information
      - Full Mutual Information
      - KL-Divergence
      - Reconstruction Error
      - Perplexity
      - Confidence Error
      - Segmentation Prediction Error

    Args:
      - `correct_inputs` (`Tensor`): (`batch_size`, `seq_len`, `1/input_dim`)
      - `z` (`Tensor`): (`batch_size`, `seq_len`, `concept_dim`) Encoded latent variable
      - `mu` (`Tensor`): (`batch_size`, `seq_len`, `hidden_dim`)
      - `logvar` (`Tensor`): (`batch_size`, `seq_len`, `hidden_dim`)
      - `segmentation_indices` (`Tensor`): (`batch_size`, `seq_len`, `1`)
      - `decoder_output` (`Tensor`): (`batch_size`, `seq_len`, `vocab_size`)
      - `confidence_estimates` (`Tensor`): (`batch_size`, `seq_len`, `1`)
      - `encoder_segmentation_predictions` (`Tensor`): (`batch_size`, `seq_len`, `1`)
      - `decoder_segmentation_predictions` (`Tensor`): (`batch_size`, `seq_len`, `1`)
      - `threshold` (`float`): Threshold for considering a unit active
      - `is_test` (`bool`): Specifies if prefix for metrics dictionary should be "test" or "validation"

    Returns:
      - `metrics` (`dict`): Dictionary of metrics

    """
    # Deduplicate z, mu and logvar
    # NOTE: The batch_size dimension of all these are lists
    dedup_z = [] # (batch_size, num_subseq, concept_dim)
    dedup_mu = [] # (batch_size, num_subseq, concept_dim)
    dedup_logvar = [] # (batch_size, num_subseq, concept_dim)

    # Remove unnecessary elements in mu and logvar
    start_indices = bitmask_to_start_indices(segmentation_indices)
    # NOTE: Inclusive is set to True as we are directly indexing for the end index
    end_indices = bitmask_to_end_indices(segmentation_indices, inclusive = True)

    # NOTE: We assume that the replacement operation used is use_last for simpler math
    batch_size = len(start_indices)

    for i in range(batch_size):
      seq_dedup_z = torch.tensor([], device = self.device)
      seq_dedup_mu = torch.tensor([], device=self.device)
      seq_dedup_logvar = torch.tensor([], device = self.device)

      seq_start_indices = start_indices[i]
      seq_end_indices = end_indices[i]

      seq_z = z[i]
      seq_mu = mu[i]
      seq_logvar = logvar[i]

      for start, end in zip(seq_start_indices, seq_end_indices):
        seq_dedup_z = torch.cat((seq_dedup_z, seq_z[end].unsqueeze(0)), dim = 0)
        seq_dedup_mu = torch.cat((seq_dedup_mu, seq_mu[end].unsqueeze(0)), dim = 0)
        seq_dedup_logvar = torch.cat((seq_dedup_logvar, seq_logvar[end].unsqueeze(0)), dim = 0)

      dedup_z.append(seq_dedup_z)
      dedup_mu.append(seq_dedup_mu)
      dedup_logvar.append(seq_dedup_logvar)

    # Calculate the number of active units
    num_active_units = self.num_active_units(mu = dedup_mu, threshold = threshold)

    # Calculate VMI, KL-Divergence and Reconstruction Error
    total_loss, kl_divergence, reconstruction_error, vmi_loss = self.vae_loss(targets = correct_inputs,
                                                                              mu = dedup_mu,
                                                                              logvar = dedup_logvar,
                                                                              z = dedup_z,
                                                                              segmentation_indices = segmentation_indices,
                                                                              decoder_output = decoder_output
                                                                             )
    
    if self.discrete_input is True:
      recon_loss_bits = (reconstruction_error * torch.log2(torch.exp(torch.tensor([1], device = self.device, dtype = self.dtype))))
      bits_per_byte = (recon_loss_bits/(torch.log2(torch.tensor([self.vocab_size], device = self.device, dtype = self.dtype))/3))

    # Calculate the full mutual information
    full_mutual_info = self.statistical_mi(mu = dedup_mu,
                                           logvar = dedup_logvar
                                          )

    # Calculate the average subsequence length
    avg_subseq_length, stddev_subseq_length = self.subseq_length_stats(correct_inputs = correct_inputs,
                                                                       segmentation_indices = segmentation_indices
                                                                      )
    
    # Calculate the confidence error
    if self.enable_confidence_module is True:
      confidence_error = self.confidence_loss(confidence_estimates = confidence_estimates,
                                              segmentation_indices = segmentation_indices,
                                              correct_inputs = correct_inputs,
                                              decoder_output = decoder_output
                                             )
    
    # Calculate the segmentation prediction error
    encoder_segmentation_prediction_error = self.segment_prediction_loss(segmentation_predictions=encoder_segmentation_predictions,
                                                                         segmentation_indices = segmentation_indices
                                                                        )
    
    decoder_segmentation_prediction_error = self.segment_prediction_loss(segmentation_predictions=decoder_segmentation_predictions,
                                                                         segmentation_indices = segmentation_indices
                                                                        )
    
    # Prepare prefix for metrics dictionary
    if is_test is True:
      prefix = "test_"
    else:
      prefix = "validation_"
    
    # Initialize the metrics dictionary
    metrics = {prefix + "num_active_units": num_active_units,
               prefix + "full_mi": full_mutual_info.item(),
               prefix + "kl_divergence": kl_divergence.item(),
               prefix + f"recon_error ({self.recon_loss_name})": reconstruction_error.item(),
               prefix + "avg_subsequence_len": avg_subseq_length,
               prefix + "stddev_subsequence_len": stddev_subseq_length,
               prefix + "encoder_segment_prediction_error": encoder_segmentation_prediction_error.item(),
               prefix + "decoder_segment_prediction_error": decoder_segmentation_prediction_error.item(),
               prefix + "total_loss": total_loss.item()
              }
    
    # Add perplexity and bits per byte to metrics if discrete input
    if self.discrete_input is True:
      metrics[prefix + "perplexity"] = torch.exp(reconstruction_error).item()
      metrics[prefix + "bits_per_byte"] = bits_per_byte.item()
    
    # Add optional metrics
    if self.enable_confidence_module is True:
      metrics[prefix + "confidence_loss"] = confidence_error.item()
    
    if self.enable_qnet is True:
      metrics[prefix + "vmi_loss"] = vmi_loss.item()
    
    return metrics

  def train_step(self, correct_inputs: Tensor, current_epoch: int):
    """
    Calculates the overall loss at each training step of SerpentVAE
    
    Args: 
<<<<<<< HEAD
      - `correct_inputs` (`Tensor`): (batch_size, seq_len, 1/input_dim)
      - `current_epoch` (`int`): Current epoch number
=======
      correct_inputs (Tensor): (batch_size, seq_len, 1/input_dim)
      current_epoch (int): Current epoch number
>>>>>>> cc4d386a

    Returns: 
      - `total_loss` (`Tensor`): (1,)
      - `vae_loss` (`Tensor`): (1,)
      - `confidence_loss` (`Tensor`): (1,)
      - `encoder_segment_prediction_error` (`Tensor`): (1,)
      - `decoder_segment_prediction_error` (`Tensor`): (1,)
    """
    # Note:
    # predicted_logits: (batch_size, seq_len, vocab_size)
    # mu: (batch_size, seq_len, concept_dim)
    # logvar: (batch_size, seq_len, concept_dim)
    # sampled_latents: (batch_size, seq_len, concept_dim)
    # segmentation_indices: (batch_size, seq_len, 1)
    # encoder_predicted_segments: (batch_size, seq_len, 1)
    # decoder_predicted_segments: (batch_size, seq_len, 1)
    # predicted_confidence: (batch_size, seq_len, 1)

    predicted_logits, mu, logvar, sampled_latents, segmentation_indices, encoder_predicted_segments, decoder_predicted_segments, predicted_confidence = self.forward(correct_inputs, current_epoch)

    # Change mu, logvar, sampled_latents based on segmentation_indices
    end_indices = bitmask_to_end_indices(segmentation_indices, inclusive = True)
    # end_indices (batch_size, num_subseq)

    # Format sampled_latents, mu and logvar
    formatted_sampled_latents = []
    formatted_mu = []
    formatted_logvar = []

    # Iterate over batch elements
    for batch_idx, seq_end_indices in enumerate(end_indices):
      seq_sampled_latents = torch.tensor([], device = self.device) # (num_subseq, concept_dim)
      seq_mu = torch.tensor([], device = self.device) # (num_subseq, concept_dim)
      seq_logvar = torch.tensor([], device = self.device) # (num_subseq, concept_dim)
      
      for end_index in seq_end_indices:
        # NOTE: To correctly index batch elements, we use the batch_idx batch element and the end_index in the sequence dimension
        seq_sampled_latents = torch.cat((seq_sampled_latents, sampled_latents[batch_idx, end_index].unsqueeze(0)), dim = 0)
        seq_mu = torch.cat((seq_mu, mu[batch_idx, end_index].unsqueeze(0)), dim = 0)
        seq_logvar = torch.cat((seq_logvar, logvar[batch_idx, end_index].unsqueeze(0)), dim = 0)

      formatted_sampled_latents.append(seq_sampled_latents)
      formatted_mu.append(seq_mu)
      formatted_logvar.append(seq_logvar)

    # Calculate the VAE loss
    loss_objective, kl_loss, reconstruction_loss, vmi_loss_term = self.vae_loss(targets = correct_inputs,
                             mu = formatted_mu,
                             logvar = formatted_logvar,
                             z = formatted_sampled_latents,
                             segmentation_indices = segmentation_indices,
                             decoder_output = predicted_logits,
                             alpha = self.alpha,
                             beta = self.beta
                            )

    # Update previous batch reconstruction loss
    self.prev_batch_recon_loss = reconstruction_loss
   
    print(f"Reconstruction loss ({self.recon_loss_name}): {reconstruction_loss.item()}")

    if self.discrete_input is True:
      print(f"Perplexity: {torch.exp(reconstruction_loss).item()}")

      recon_loss_bits = (reconstruction_loss * torch.log2(torch.exp(torch.tensor([1], device = self.device, dtype = self.dtype))))
      bits_per_byte = (recon_loss_bits/(torch.log2(torch.tensor([self.vocab_size], device = self.device, dtype = self.dtype))/3))

      print(f"Bits per byte: {bits_per_byte.item()}")

    print(f"KL loss: {kl_loss.item()}")

    # Calculate the average subsequence length
    avg_subseq_length, stddev_subseq_length = self.subseq_length_stats(correct_inputs = correct_inputs,
                                                                    segmentation_indices = segmentation_indices
                                                                   )

    print(f"Average subsequence length: {avg_subseq_length}")
    print(f"Standard deviation of subsequence length: {stddev_subseq_length}")

    # Calculate the exponential moving average of the average subsequence length
    ema_avg_subseq_length = self.ema_avg_subseq_length(curr_avg_subseq_length = avg_subseq_length,
                                                       epsilon = self.ema_decay_factor
                                                      )

    print(f"Average subsequence length (EMA): {ema_avg_subseq_length}")

    # Calculate the exponential moving average of the standard deviation of the subsequence length
    ema_stddev_subseq_length = self.ema_stddev_subseq_length(curr_stddev_subseq_length = stddev_subseq_length,
                                                             epsilon = self.ema_decay_factor
                                                            )

    print(f"Standard deviation of subsequence length (EMA): {ema_stddev_subseq_length}")
    
    # Calculate the loss of the segment prediction network
    encoder_segment_prediction_loss = self.segment_prediction_loss(segmentation_predictions = encoder_predicted_segments,
                                                                   segmentation_indices = segmentation_indices
                                                                  )
    
    print(f"Encoder Segment prediction loss: {encoder_segment_prediction_loss.item()}")

    decoder_segment_prediction_loss = self.segment_prediction_loss(segmentation_predictions = decoder_predicted_segments,
                                                                   segmentation_indices = segmentation_indices
                                                                  )
    
    print(f"Decoder Segment prediction loss: {decoder_segment_prediction_loss.item()}")

    # Calculate the loss of the confidence network
    if self.enable_confidence_module is True:
      confidence_loss = self.confidence_loss(confidence_estimates = predicted_confidence,
                                             segmentation_indices = segmentation_indices,
                                             correct_inputs = correct_inputs,
                                             decoder_output = predicted_logits
                                            )

      print(f"Confidence loss: {confidence_loss.item()}")

    else:
      confidence_loss = torch.tensor([0.0], device = self.device, dtype = self.dtype)
      print("Confidence module is disabled")

    if self.enable_qnet is True:
      print("VMI loss: {vmi_loss_term.item()}")
    else:
      print("VMI is disabled")

    # Calculate total loss
    total_loss = loss_objective + confidence_loss + encoder_segment_prediction_loss + decoder_segment_prediction_loss

    return total_loss, loss_objective, confidence_loss, encoder_segment_prediction_loss, decoder_segment_prediction_loss
  
  def eval_step(self, correct_inputs: Tensor, current_epoch: int, is_test: bool = True):
<<<<<<< HEAD
    """
    Calculates the metrics at each evaluation step of SerpentVAE

    Args:
      - `correct_inputs` (`Tensor`): (batch_size, seq_len, 1/input_dim)
      - `current_epoch` (`int`): Current epoch number
      - `is_test` (`bool`): Specifies if prefix for metrics dictionary should be "test" or "validation"

    Returns:
      - `metrics` (`dict`): Dictionary of metrics
    """
=======
>>>>>>> cc4d386a
    with torch.no_grad():
      predicted_logits, mu, logvar, sampled_latents, segmentation_indices, encoder_predicted_segments, decoder_predicted_segments, predicted_confidence = self.forward(correct_inputs, current_epoch)

      # Get metrics
      metrics = self.metrics(correct_inputs = correct_inputs,
                             z = sampled_latents,
                             mu = mu,
                             logvar = logvar,
                             segmentation_indices = segmentation_indices,
                             decoder_output = predicted_logits,
                             confidence_estimates = predicted_confidence,
                             encoder_segmentation_predictions = encoder_predicted_segments,
                             decoder_segmentation_predictions = decoder_predicted_segments,
                             is_test = is_test
                            )
      
      # Print out the metrics
      for key, value in metrics.items():
        print(f"{key}: {value}")

      return metrics
  
  def infer_step(self,):
    """
    This will not be implemented for a long time
    """
    raise NotImplementedError
  
  def allocate_inference_cache(self,batch_size, max_seqlen, dtype=None, **kwargs):
    """
    Allocates the inference cache for the encoder and decoder; similar to how it is done in Mamba.

    Args:
      - `batch_size` (`int`): Batch size
      - `max_seqlen` (`int`): Maximum sequence length
      - `dtype` (`torch.dtype`): Data type
    """
    self.encoder.allocate_inference_cache(batch_size, max_seqlen, dtype=dtype, **kwargs)
    self.decoder.allocate_inference_cache(batch_size, max_seqlen, dtype=dtype, **kwargs)<|MERGE_RESOLUTION|>--- conflicted
+++ resolved
@@ -256,6 +256,7 @@
     self.encoder_segment_predictor = EncoderSegmentPredictor(hidden_dim = hidden_dim,
                                                              inner_dim = encoder_config["segment_pred_inner_dim"],
                                                              num_segment_predictions = encoder_config["num_segment_predictions"],
+                                                             num_segment_predictions = encoder_config["num_segment_predictions"],
                                                              device = self.device,
                                                              dtype = self.dtype
                                                             )
@@ -263,6 +264,7 @@
     self.decoder_segment_predictor = DecoderSegmentPredictor(hidden_dim = hidden_dim,
                                                              concept_dim = concept_dim,
                                                              inner_dim = decoder_config["segment_pred_inner_dim"],
+                                                             num_segment_predictions = decoder_config["num_segment_predictions"],
                                                              num_segment_predictions = decoder_config["num_segment_predictions"],
                                                              device = self.device,
                                                              dtype = self.dtype
@@ -314,24 +316,14 @@
     Produce hidden states for each token
 
     Args:
-<<<<<<< HEAD
       - `hidden_states` (`Tensor`): (`batch_size`, `seq_len`, `hidden_dim`)
       - `inference_params` (`dict`): Dictionary of inference parameters
         - At training, `infernce_params` is `None`
-=======
-      - hidden_states (Tensor): (batch_size, seq_len, hidden_dim)
-      - inference_params (dict): Dictionary of inference parameters
-        - At training, `infernce_params` is None
->>>>>>> cc4d386a
         - At inference, `inference_params` is a dictionary of inference parameters
       - **kwargs: Additional keyword arguments
 
     Returns:
-<<<<<<< HEAD
       - `hidden_states` (`Tensor`): (`batch_size`, `seq_len`, `hidden_dim`)
-=======
-      - hidden_states (Tensor): (batch_size, seq_len, hidden_dim)
->>>>>>> cc4d386a
     """
     
     hidden_states = self.encoder(hidden_states, inference_params=inference_params, **kwargs)
@@ -345,21 +337,12 @@
     Samples the latent state and returns distribution parameters
     
     Args: 
-<<<<<<< HEAD
       - `hidden_states` (Tensor): (`batch_size`, `seq_len`, `hidden_dim`)
     
     Returns:
       - `sampled_latents` (`Tensor`): (`batch_size`, `seq_len`, `concept_dim`)
       - `mu` (`Tensor`): (`batch_size`, `seq_len`, `concept_dim`)
       - `logvar` (`Tensor`): (`batch_size`, `seq_len`, `concept_dim`)
-=======
-      - hidden_states (Tensor): (batch_size, seq_len, hidden_dim)
-    
-    Returns:
-      - sampled_latents (Tensor): (batch_size, seq_len, concept_dim)
-      - mu (Tensor): (batch_size, seq_len, concept_dim)
-      - logvar (Tensor): (batch_size, seq_len, concept_dim)
->>>>>>> cc4d386a
     """
     sampled_latents, mu, logvar = self.distribution(hidden_states)
     
@@ -373,17 +356,10 @@
     
     NOTE: In the case of a continuous input, we assume that the padding vector is all 0s
     Args:
-<<<<<<< HEAD
       - `inputs` (`Tensor`): (`batch_size`, `seq_len`, `1/hidden_dim`)
     
     Returns:
       - `padding_mask` (`Tensor`): (`batch_size`, `seq_len`, `1`)
-=======
-      - inputs (Tensor): (batch_size, seq_len, 1/hidden_dim)
-    
-    Returns:
-      - padding_mask (Tensor): (batch_size, seq_len, 1)
->>>>>>> cc4d386a
         - "1" indicates the end of a subsequence
     """
     # Detach inputs from computational graph
@@ -417,12 +393,13 @@
               encoder_segmentation_predictions: Tensor,
               padding_mask: Tensor,
               current_epoch: int
+              padding_mask: Tensor,
+              current_epoch: int
              ) -> Tuple[Tensor, Tensor]:
     """
     Decides how to segment a sequence of input tokens based on the concept tokens
 
     Args:
-<<<<<<< HEAD
       - `concept_tokens` (`Tensor`): (`batch_size`, `seq_len`, `concept_dim`)
       - `encoder_segmentation_predictions` (`Tensor`): (`batch_size`, `seq_len`, `num_segment_predictions`)
       - `padding_mask` (`Tensor`): (`batch_size`, `seq_len`, `1`)
@@ -439,29 +416,14 @@
     Returns: 
       - `replaced_concept_tokens` (`Tensor`): (`batch_size`, `seq_len`, `concept_dim`)
       - `segment_indices` (`Tensor`): (`batch_size`, `seq_len`, `1`)
-=======
-      concept_tokens (Tensor): (batch_size, seq_len, concept_dim)
-      encoder_segmentation_predictions (Tensor): (batch_size, seq_len, num_segment_predictions)
-      padding_mask (Tensor): (batch_size, seq_len, 1)
-      current_epoch (int): Current epoch number
-    Constants used:
-      boundary_operator (nn.Module): PyTorch module that decides whether to segment or not
-      replacement_function (Callable): Function that decides how to replace the concept tokens for decoding
-        replacement_function Args:
-          - concept_tokens (Tensor): (batch_size, seq_len, concept_dim)
-          - segment_indices (Tensor): (batch_size, seq_len, 1)
-        replacement_function Returns:
-          - replaced_concept_tokens (Tensor): (batch_size, seq_len, concept_dim)
-    
-    Returns: 
-      - replaced_concept_tokens (Tensor): (batch_size, seq_len, concept_dim)
-      - segment_indices (Tensor): (batch_size, seq_len, 1)
->>>>>>> cc4d386a
-    """
+    """
+    batch_size, seq_len, num_segment_predictions = encoder_segmentation_predictions.shape
     batch_size, seq_len, num_segment_predictions = encoder_segmentation_predictions.shape
     
     # Obtain bitmask
     segmentation_indices = self.boundary_operator(encoder_segmentation_predictions = encoder_segmentation_predictions,
+                                                  prev_batch_recon_loss = self.prev_batch_recon_loss,
+                                                  current_epoch = current_epoch
                                                   prev_batch_recon_loss = self.prev_batch_recon_loss,
                                                   current_epoch = current_epoch
                                                  )
@@ -507,17 +469,10 @@
     Predicts when the segment should end for the encoder
 
     Args:
-<<<<<<< HEAD
       - `hidden_states` (`Tensor`): (`batch_size`, `seq_len`, `hidden_dim`)
 
     Returns:
       - `segment_preds` (`Tensor`): (`batch_size`, `seq_len`, `num_segment_predictions`)
-=======
-      - hidden_states (Tensor): (batch_size, seq_len, hidden_dim)
-
-    Returns:
-      - segment_preds (Tensor): (batch_size, seq_len, num_segment_predictions)
->>>>>>> cc4d386a
     """
     segment_preds = self.encoder_segment_predictor(hidden_states)
 
@@ -531,19 +486,11 @@
     Predicts when the segment should end for the decoder
 
     Args:
-<<<<<<< HEAD
       - `hidden_states` (`Tensor`): (`batch_size`, `seq_len`, `hidden_dim`)
       - `concept_tokens` (`Tensor`): (`batch_size`, `seq_len`, `concept_dim`)
 
     Returns:
       - `segment_preds` (`Tensor`): (`batch_size`, `seq_len`, `num_segment_predictions`)
-=======
-      - hidden_states (Tensor): (batch_size, seq_len, hidden_dim)
-      - concept_tokens (Tensor): (batch_size, seq_len, concept_dim)
-
-    Returns:
-      - segment_preds (Tensor): (batch_size, seq_len, num_segment_predictions)
->>>>>>> cc4d386a
     """
     segment_preds = self.decoder_segment_predictor(hidden_states, concept_tokens)
 
@@ -559,21 +506,12 @@
     Decodes the latent state into a sequence of concept tokens, 
     
     Args: 
-<<<<<<< HEAD
       - `hidden_states` (`Tensor`): (`batch_size`, `seq_len`, `hidden_dim`)
       - `concept_tokens` (`Tensor`): (`batch_size`, `seq_len`, `concept_dim`)
       - `inference_params` (`dict`): Dictionary of inference parameters
     
     Returns: 
       - `decoded_hidden_tokens` (`Tensor`): (`batch_size`, `seq_len`, `hidden_dim`)
-=======
-      - hidden_states (Tensor): (batch_size, seq_len, hidden_dim)
-      - concept_tokens (Tensor): (batch_size, seq_len, concept_dim)
-      - inference_params (dict): Dictionary of inference parameters
-    
-    Returns: 
-      - decoded_hidden_tokens (Tensor): (batch_size, seq_len, hidden_dim)
->>>>>>> cc4d386a
     """
     
     # Decode hidden states based on concept tokens
@@ -601,22 +539,13 @@
     Here, we can compute the KL-divergence without using Monte-Carlo sampling
 
     Args:
-<<<<<<< HEAD
       - `mu` (`List[Tensor]`): (`batch_size`, `num_subseq`, `concept_dim`)
       - `logvar` (`List[Tensor]`): (`batch_size`, `num_subseq`, `concept_dim`)
-=======
-      - mu (List[Tensor]): (batch_size, num_subseq, concept_dim)
-      - logvar (List[Tensor]): (batch_size, num_subseq, concept_dim)
->>>>>>> cc4d386a
 
     NOTE: For mu, logvar and z batch_size dimension is a list while num_subseq and concept_dim are tensors
 
     Return: 
-<<<<<<< HEAD
       - `mi_per_batch` (`Scalar`): (`1,`)
-=======
-      - mi_per_batch (Scalar): (1,)
->>>>>>> cc4d386a
     """    
     all_kl = torch.tensor([], device=self.device)
     
@@ -793,13 +722,8 @@
     So we just keep decoding as long as we have not run out of concept tokens
     
     Args:
-<<<<<<< HEAD
       - `segmentation_predictions` (`Tensor`): (`batch_size`, `seq_len`, `num_segment_predictions`)
       - `segmentation_indices` (`Tensor`): (`batch_size`, `seq_len`, `1`)
-=======
-      - segmentation_predictions (Tensor): (batch_size, seq_len, num_segment_predictions)
-      - segmentation_indices (Tensor): (batch_size, seq_len, 1)
->>>>>>> cc4d386a
 
     Returns:
       - `segmentation_prediction_loss` (Scalar): Segmentation prediction loss
@@ -811,7 +735,10 @@
 
     segmentation_predictions = torch.mean(segmentation_predictions, dim = -1)
 
+    segmentation_predictions = torch.mean(segmentation_predictions, dim = -1)
+
     # Flatten 3D tensors to 1D so each prediction / target pair corresponds to a single element
+    segmentation_predictions = rearrange(segmentation_predictions, "batch_size seq_len -> (batch_size seq_len)")
     segmentation_predictions = rearrange(segmentation_predictions, "batch_size seq_len -> (batch_size seq_len)")
     end_indices = rearrange(end_indices, "batch_size seq_len 1 -> (batch_size seq_len)")
 
@@ -901,6 +828,7 @@
     return avg_confidence_loss
   
   def forward(self, inputs: Tensor, current_epoch: int):
+  def forward(self, inputs: Tensor, current_epoch: int):
     """
     Forward process for SerpentVAE
 
@@ -910,14 +838,9 @@
     4. Based on the segmented concept tokens, decode the hidden states into logits
     
     Args:
-<<<<<<< HEAD
       - `inputs` (`Tensor`): (`batch_size`, `seq_len`, `1/hidden_dim`) # These are the ids from the discrete sequence or the vectors from the continuous sequence
       - `current_epoch` (`int`): Current epoch number
 
-=======
-      inputs (Tensor): (batch_size, seq_len, 1/hidden_dim) # These are the ids from the discrete sequence or the vectors from the continuous sequence
-      current_epoch (int): Current epoch number
->>>>>>> cc4d386a
     Returns:
       - `decoded_logits` (`Tensor`): (`batch_size`, `seq_len`, `vocab_size/input_dim`)
       - `mu` (`Tensor`): (`batch_size`, `seq_len`, `latent_dim`)
@@ -958,6 +881,7 @@
 
     # Predict encoder segmentation
     encoder_predicted_segments = self.encoder_segmentation_predictions(hidden_states) # (batch_size, seq_len, hidden_dim) -> (batch_size, seq_len, num_segment_predictions)
+    encoder_predicted_segments = self.encoder_segmentation_predictions(hidden_states) # (batch_size, seq_len, hidden_dim) -> (batch_size, seq_len, num_segment_predictions)
 
     # Segment the concepts (originally for testing)
     # def dummy():
@@ -965,6 +889,8 @@
 
     segmented_concept_tokens, segmentation_indices = self.segment(concept_tokens = sampled_latents,
                                                                   encoder_segmentation_predictions = encoder_predicted_segments,
+                                                                  padding_mask = padding_mask,
+                                                                  current_epoch = current_epoch
                                                                   padding_mask = padding_mask,
                                                                   current_epoch = current_epoch
                                                                  ) # (batch_size, seq_len, concept_dim) -> (batch_size, seq_len, concept_dim)
@@ -986,6 +912,7 @@
     decoded_hidden_tokens = self.decode(dec_hidden_states, segmented_concept_tokens) # hidden_states: (batch_size, seq_len, hidden_dim), concept_tokens: (batch_size, seq_len, hidden_dim) -> (batch_size, seq_len, hidden_dim)
 
     # Predict decoder segmentation
+    decoder_predicted_segments = self.decoder_segmentation_predictions(decoded_hidden_tokens, segmented_concept_tokens) # (batch_size, seq_len, hidden_dim) -> (batch_size, seq_len, num_segment_predictions)
     decoder_predicted_segments = self.decoder_segmentation_predictions(decoded_hidden_tokens, segmented_concept_tokens) # (batch_size, seq_len, hidden_dim) -> (batch_size, seq_len, num_segment_predictions)
 
     #print(f"Decoded hidden tokens max: {decoded_hidden_tokens.max()}, min: {decoded_hidden_tokens.min()}")
@@ -1326,17 +1253,13 @@
     return metrics
 
   def train_step(self, correct_inputs: Tensor, current_epoch: int):
+  def train_step(self, correct_inputs: Tensor, current_epoch: int):
     """
     Calculates the overall loss at each training step of SerpentVAE
     
     Args: 
-<<<<<<< HEAD
       - `correct_inputs` (`Tensor`): (batch_size, seq_len, 1/input_dim)
       - `current_epoch` (`int`): Current epoch number
-=======
-      correct_inputs (Tensor): (batch_size, seq_len, 1/input_dim)
-      current_epoch (int): Current epoch number
->>>>>>> cc4d386a
 
     Returns: 
       - `total_loss` (`Tensor`): (1,)
@@ -1355,6 +1278,7 @@
     # decoder_predicted_segments: (batch_size, seq_len, 1)
     # predicted_confidence: (batch_size, seq_len, 1)
 
+    predicted_logits, mu, logvar, sampled_latents, segmentation_indices, encoder_predicted_segments, decoder_predicted_segments, predicted_confidence = self.forward(correct_inputs, current_epoch)
     predicted_logits, mu, logvar, sampled_latents, segmentation_indices, encoder_predicted_segments, decoder_predicted_segments, predicted_confidence = self.forward(correct_inputs, current_epoch)
 
     # Change mu, logvar, sampled_latents based on segmentation_indices
@@ -1468,7 +1392,6 @@
     return total_loss, loss_objective, confidence_loss, encoder_segment_prediction_loss, decoder_segment_prediction_loss
   
   def eval_step(self, correct_inputs: Tensor, current_epoch: int, is_test: bool = True):
-<<<<<<< HEAD
     """
     Calculates the metrics at each evaluation step of SerpentVAE
 
@@ -1480,9 +1403,8 @@
     Returns:
       - `metrics` (`dict`): Dictionary of metrics
     """
-=======
->>>>>>> cc4d386a
     with torch.no_grad():
+      predicted_logits, mu, logvar, sampled_latents, segmentation_indices, encoder_predicted_segments, decoder_predicted_segments, predicted_confidence = self.forward(correct_inputs, current_epoch)
       predicted_logits, mu, logvar, sampled_latents, segmentation_indices, encoder_predicted_segments, decoder_predicted_segments, predicted_confidence = self.forward(correct_inputs, current_epoch)
 
       # Get metrics
