--- conflicted
+++ resolved
@@ -1,7 +1,7 @@
 import torch
 import torch.nn as nn
 from torch import Tensor
-from typing import Tuple, Callable, List, Dict, Optional, Literal
+from typing import Tuple, Callable, List, Dict, Optional, Literal, Literal
 from torch.nn import functional as F
 #from torch.nested 
 
@@ -43,10 +43,7 @@
                decoder_config: Dict,
                recon_loss_name: str,
                recon_loss_reduction: Literal["mean", "sum"] = "mean",
-<<<<<<< HEAD
-=======
                input_dim: Optional[int] = None,
->>>>>>> 21469814
                vocab_size: Optional[int] = None,
                use_odds_ratio: bool = False,
                compression_strength: float = 1.0,
@@ -99,15 +96,6 @@
     self.concept_dim = concept_dim
 
     # Vocabulary configuration and figuring out whether input is discrete or continuous
-<<<<<<< HEAD
-    if vocab_size is None:
-      self.vocab_size = None
-      self.discrete_input = False
-    else:
-      self.vocab_size = vocab_size
-      self.discrete_input = True
-
-=======
     if (vocab_size is None) and (input_dim is not None): # Continuous inputs
       self.vocab_size = None
       self.input_dim = input_dim
@@ -121,7 +109,6 @@
     else:
       raise ValueError("Either vocab_size or input_dim must be provided but not both")
   
->>>>>>> 21469814
     # Main encoder and decoder configuration settings
     self.distribution_config = distribution_config
     self.encoder_config = encoder_config
@@ -285,11 +272,7 @@
       self.qnet = QNet(latent_dim = self.concept_dim,
                        qnet_config = self.qnet_config,
                        vocab_size = None,
-<<<<<<< HEAD
-                       hidden_dim = self.hidden_dim,
-=======
                        hidden_dim = self.input_dim,
->>>>>>> 21469814
                        residual_in_fp32 = self.residual_in_fp32,
                        device = self.device,
                        dtype = self.dtype
@@ -350,14 +333,6 @@
       padding_mask (Tensor): (batch_size, seq_len, 1)
         - 1 indicates the end of a subsequence
     """
-<<<<<<< HEAD
-    # NOTE: 
-    # EOS token_id: 1
-    # _pad_ token_id: 2
-    # Make EOS tokens and _pad_ tokens end of subsequences
-    padding_mask = torch.isin(input_ids.detach(), torch.tensor([1, 2], device = self.device))
-    padding_mask = padding_mask.int()
-=======
     # Detach inputs from computational graph
     inputs = inputs.detach()
 
@@ -376,7 +351,6 @@
       # Step 2: Sum over the hidden_dim dimension
       # Step 3: Check if the sum is 0
       padding_mask = (torch.sum(torch.abs(inputs), dim=-1, keepdim = True) == 0)
->>>>>>> 21469814
     
     # Convert paddingt mask to integer type as that is what replacement function expects
     padding_mask = padding_mask.int()
@@ -1126,11 +1100,7 @@
     num_active_units = self.num_active_units(mu = dedup_mu, threshold = threshold)
 
     # Calculate VMI, KL-Divergence and Reconstruction Error
-<<<<<<< HEAD
-    total_loss, kl_divergence, reconstruction_error, vmi_loss = self.vae_loss(targets = input_ids,
-=======
     total_loss, kl_divergence, reconstruction_error, vmi_loss = self.vae_loss(targets = correct_inputs,
->>>>>>> 21469814
                                                                               mu = dedup_mu,
                                                                               logvar = dedup_logvar,
                                                                               z = dedup_z,
@@ -1243,11 +1213,7 @@
       formatted_logvar.append(seq_logvar)
 
     # Calculate the VAE loss
-<<<<<<< HEAD
-    loss_objective, kl_loss, reconstruction_loss, vmi_loss_term = self.vae_loss(targets = correct_input_ids,
-=======
     loss_objective, kl_loss, reconstruction_loss, vmi_loss_term = self.vae_loss(targets = correct_inputs,
->>>>>>> 21469814
                              mu = formatted_mu,
                              logvar = formatted_logvar,
                              z = formatted_sampled_latents,
