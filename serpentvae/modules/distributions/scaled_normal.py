import torch
from torch import nn, Tensor
from typing import List, TypedDict, Tuple, Union

torch.pi = torch.acos(torch.zeros(1)).item() * 2
torch.pi = torch.tensor(torch.pi)

class ScaledNormalDistParams(TypedDict):
  mu: Union[Tensor, List[Tensor]]
  logvar: Union[Tensor, List[Tensor]]

class ScaledNormal(nn.Module):
  def __init__(
      self,
      hidden_dim: int,
      latent_dim: int, 
      des_std: float,
      device: torch.device,
      dtype: torch.dtype
      ):
    super(ScaledNormal, self).__init__()
    
    self.hidden_dim = hidden_dim
    self.latent_dim = latent_dim
    self.des_std = des_std
    # NOTE: We do NOT use f_epo here as instead of training in mini-batches, we train in full batch
    self.device = device
    self.dtype = dtype

    self.regularization_loss_name = "KL-Divergence"

    # Linear layers to transform encoder hidden states to mean and log variance of latent normal distribution
    self.encode_mu = nn.Linear(hidden_dim, latent_dim, device=self.device, dtype=self.dtype)
    self.encode_logvar = nn.Linear(hidden_dim, latent_dim, device=self.device, dtype=self.dtype)

  def encode_dist_params(self,
                         hidden_states: Tensor
                        ) -> ScaledNormalDistParams:
    """
    This function computes the mean and log variance of the latent distribution given the encoder hidden states

    Args: 
      hidden_states (batch, seq_len, latent_dim) 
    
    Returns:
      mu (batch, seq_len, latent_dim)
      logvar (batch, seq_len, latent_dim)
    """
    
    mu = self.encode_mu(hidden_states) # (batch, seq_len, latent_dim)
    logvar = self.encode_logvar(hidden_states) # (batch, seq_len, latent_dim)
    
    return ScaledNormalDistParams(mu = mu, logvar = logvar)
  
  def scale_mu(self,
               mu: Tensor
              ) -> Tensor:
    """
    Computes the scale factor f and scales mu accordingly

    Args:
      - `mu` (`Tensor`): (`batch_size`, `seq_len`, `latent_dim`)
      - `infer` (`bool`): Flag for inference
    Returns:
      - `scaled_mu` (`Tensor`): (`batch_size`, `seq_len`, `dim`)
    """

    if not self.training: # In inference mode, we do not scale mu
      f_vec = torch.ones_like(mu) # (batch_size, seq_len, latent_dim)
    else: # In training mode, we scale mu based on the standard deviation of the latent variables
      # Compute std across batch and sequence length for each latent dimension  
      std_mu = torch.std(mu, dim=(0,1), unbiased=False) # (latent_dim,)

      f_vec = self.des_std / (std_mu + 1e-8) # (latent_dim,)
  
    # Scaling factor based on epoch: We scale mu based on the epoch 
    scaled_mu = f_vec * mu # Apply dimension-wise scaling;  

    return scaled_mu # (batch_size, seq_len, latent_dim)

  def sample(self,
             dist_params: ScaledNormalDistParams
            ) -> Tensor:
    """
    Samples from a normal distribution where the means have been scaled

    Args:
      - `mu` (`Tensor`): (`batch_size`, `seq_len`, `latent_dim`)
      - `logvar` (`Tensor`): (`batch_size`, `seq_len`, `latent_dim`)
      - `infer` (`bool`): Flag for inference
    Returns:
      - `Tensor` (`batch_size`, `seq_len`, `latent_dim`)
    """
    # Scale mu
    scaled_mu = self.scale_mu(dist_params["mu"])

    # Reparameterize using the ALREADY SCALED mu
    stddev = torch.exp(0.5 * dist_params["logvar"])
    eps = torch.randn_like(dist_params["mu"])

    return scaled_mu + eps * stddev

  def forward(self, hidden_states: Tensor) -> Tuple[Tensor, ScaledNormalDistParams]:
    """
    1. Computes the mean and log variance of the latent distribution given the encoder hidden states
    2. Sample from the latent distribution

    Args:
      - `hidden_states` (`Tensor`): (`batch_size`, `seq_len`, `hidden_dim`)

    Returns:
      - `sampled_latents` (`Tensor`): (`batch_size`, `seq_len`, `latent_dim`)
      - `mu` (`Tensor`): (`batch_size`, `seq_len`, `latent_dim`)
      - `logvar` (`Tensor`): (`batch_size`, `seq_len`, `latent_dim`)
    """
    dist_params = self.encode_dist_params(hidden_states)

    # Allow toggling between training and inference to be done using model.eval() and model.train()
    infer = not self.training

    sampled_latents = self.sample(dist_params = dist_params)

    return sampled_latents, dist_params
    
  def log_likelihood(self,
                     latent_samples: List[Tensor],
                     q_dist_mu: List[Tensor],
                     q_dist_logvar: List[Tensor]
                    ) -> Tensor:
    """
    Computes the log likelihood of a sample for a multivariate normal distribution with diagonal covariance

    Used to compute the entropy of Q(x) distribution.
    
    log p(z | mu, logvar) = -0.5 ((z - mu)^{2}/exp(logvar) + logvar + log(2pi))
    
    Args:
      - `latent_samples` (`List[Tensor]`): (`batch_size`, `num_subseq`, `latent_dim`)
      - `q_dist_mu` (`List[Tensor]`): (`batch_size`, `num_subseq`, `latent_dim`)
      - `q_dist_logvar` (`List[Tensor]`): (`batch_size`, `num_subseq`, `latent_dim`)

    Returns:
      - `log_likelihood` (`Tensor`): (1, )
    """
    log_likelihood_elementwise = torch.tensor([], device=self.device, dtype=self.dtype)

    for latent_sample_i, q_mu_i, q_logvar_i in zip(latent_samples, q_dist_mu, q_dist_logvar):
      log_likelihood_elementwise_i = -0.5 * (
                                        (latent_sample_i - q_mu_i) ** 2 / torch.exp(q_logvar_i)
                                        + q_logvar_i
                                        + torch.log(2 * torch.pi)
                                       ) # (num_subseq, latent_dim)
      
      # Take the mean over the last dimension instead of summing over to normalize the scale of the loss so that we get more stable gradients and ensure
      # that each latent variable contributes equally on average. 
      log_likelihood_seq = log_likelihood_elementwise_i.mean() # (1,)
      
      log_likelihood_elementwise = torch.cat((log_likelihood_elementwise, log_likelihood_seq.unsqueeze(0)), dim=0)
    
    # Take the mean over the batch dimension
    log_likelihood = torch.mean(log_likelihood_elementwise, dim=-1) # (batch_size, ) -> (1, )

    return log_likelihood # (1, )

  def regularization_loss(self,
                          dedup_dist_params: ScaledNormalDistParams
                         ) -> float:
    """
    Computes the Kullback-Leibler Divergence between q(z|x) ~ N(mu, diag(sigma^{2})) 
    and the prior p(z) ~ N(0, I)

    Args: 
      - `dedup_dist_params` (`Dict`): Deduplicated distribution parameters with dimensions (`batch_size`, `num_subseq`, `concept_dim`)
         - `mu` (`List[Tensor]`): (`batch_size`, `num_subseq`, `concept_dim`) Mean of the approximate posterior distribution 
         - `logvar` (`List[Tensor]`): (`batch_size`, `num_subseq`, `concept_dim`) Logvariance of the approximate posterior distribution
    
    Returns: 
      - `kl` (`float`): KL divergence between q(z|x) and p(z)
    """
    # Extract mu and logvar from dist_params
    mu, logvar = dedup_dist_params["mu"], dedup_dist_params["logvar"] # (batch_size, num_subseq, concept_dim) both are lists of tensors

    batch_size = len(mu)

    all_kl = torch.tensor([], device=self.device)

    for batch_idx in range(batch_size):
      # Compute variance (sequence_len, hidden_dim)
      sigma_squared = torch.exp(logvar[batch_idx]) 

      kl_per_dim = sigma_squared + mu[batch_idx].pow(2) - 1.0 - logvar[batch_idx] # (seq_len, hidden_dim)

      # Mean over latent dimension
      kl = 0.5 * torch.mean(kl_per_dim, dim=-1) # (seq_len)

      kl = kl.mean() # (1, )

      all_kl = torch.cat((all_kl, kl.unsqueeze(0)), dim=0)
    
<<<<<<< HEAD
    kl = all_kl.mean()

    return kl
  
  def percent_utilisation(self,
                          dedup_dist_params: ScaledNormalDistParams,
                          threshold: float = 1e-2
                         ) -> float:
    """
    Calculate the percentage of active units in latent variables
    We basically calculate the covariance between the latent variables and see if they are above a threshold 

    A_u = Cov_x(E_u~q(u|x)[u])

    Args:
      - `dedup_dist_params` (`Dict`): Distribution parameters with dimensions (`batch_size`, `num_subseq`, `concept_dim`)
         - `mu` (`List[Tensor]`): (`batch_size`, `num_subseq`, `concept_dim`) Mean of the approximate posterior distribution 
         - `logvar` (`List[Tensor]`): (`batch_size`, `num_subseq`, `concept_dim`) Logvariance of the approximate posterior distribution
      - `threshold` (`float`): Threshold for considering a unit active

    Returns:
      - `percent_utilisation` (`float`): Percentage of active units
    """
    # Center the means
    all_mu = torch.tensor([], device=self.device)
   
    # Extract mu from dist_params
    mu = dedup_dist_params["mu"]

    # Concatenate all the means
    for mu_batch in mu:
      all_mu = torch.cat((all_mu, mu_batch.clone().detach()), dim=0) # (batch_size, num_subseq, concept_dim) ->  (batch_size * num_subseq, concept_dim)

    centered_mu = all_mu - all_mu.mean(dim=0, keepdim=True)

    # Compute covariance matrix
    cov = torch.matmul(centered_mu.T, centered_mu) / (all_mu.size(0) - 1)

    # Compute the variance of each latent variable
    variances = torch.diag(cov)

    # Compute the number of active units
    num_active_units = torch.sum(variances > threshold)

    # Calculate the percentage of active units
    percent_utilisation = num_active_units / self.latent_dim

    return float(percent_utilisation.item())
  
  def statistical_mi(self,
                     dedup_dist_params: ScaledNormalDistParams
                    ) -> Tensor:
    """
    Compute the statistical conditional mutual information between the encoder and decoder

    The computation is conditioned on the context (obtained from mu and logvar) with the aggregated posterior given by: 
    P(Z | context). Note that P(Z | context) follows a Gaussian distribution. 

    We first compute KL-divergence for each subsequence between KL(Q(Z | X, context) || P(Z | X, context))
    then average over the batch dimension. 

    NOTE: z is not needed because mu and logvar correspond to the parameters of Q(Z | X, context). 
    Here, we can compute the KL-divergence without using Monte-Carlo sampling

    Args:
      - `dedup_dist_params` (`Dict`): Distribution parameters with dimensions (`batch_size`, `num_subseq`, `concept_dim`)
         - Each value should be a list of tensors (List[Tensor])

    NOTE: For mu, logvar and z batch_size dimension is a list while num_subseq and concept_dim are tensors

    Return: 
      - `mi_per_batch` (`Tensor`): (`1,`)
    """    
    # Extract mu and logvar from dist_params
    mu, logvar = dedup_dist_params["mu"], dedup_dist_params["logvar"]

    all_kl = torch.tensor([], device=self.device)
=======
    # Mean over latent dimension
    kl = 0.5 * torch.mean(kl_per_dim, dim = -1) # (batch, seq_len)
>>>>>>> a698b284
    
    for mu_i, logvar_i in zip(mu, logvar): 
      var_i = torch.exp(logvar_i) # (num_subseq, concept_dim)

      # Averaged across the num_subseq, i.e. subsequence dimension, not within subsequences
      aggregated_mu = mu_i.mean(dim=0) # (concept_dim,)
      
      # Compute the aggregated second moment, then subtract the squared mean to obtain the aggregated variance
      aggregated_second_moment = (mu_i ** 2 + var_i).mean(dim=0) # (concept_dim,) 
      aggregated_variance = aggregated_second_moment - aggregated_mu ** 2 # (concept_dim,) 

      # Clamp to avoid numerical instability issues
      aggregated_variance = torch.clamp(aggregated_variance, min=1e-8) # (concept_dim,)
      
      # Compute KL divergence for each subsequence sample 
      # Sum over concept_dim and compute per-sample KL
      kl_divergence = 0.5 * torch.sum(
        torch.log(aggregated_variance) - logvar_i - 1.0 + (var_i + (mu_i - aggregated_mu) ** 2) / aggregated_variance,
        dim=1
      ) # (num_subseq, )

      # Average across the num_subseq, i.e. subsequence dimension
      average_kl_divergence = kl_divergence.mean(dim=0) # (1,)
      
      all_kl = torch.cat((all_kl, average_kl_divergence.unsqueeze(0)), dim=0) # (batch_size, ) 
      
    # Stack over batch dimension and average over the batch
    mi_per_batch = all_kl.mean() # Scalar
    
    return mi_per_batch # Scalar<|MERGE_RESOLUTION|>--- conflicted
+++ resolved
@@ -196,8 +196,7 @@
       kl = kl.mean() # (1, )
 
       all_kl = torch.cat((all_kl, kl.unsqueeze(0)), dim=0)
-    
-<<<<<<< HEAD
+
     kl = all_kl.mean()
 
     return kl
@@ -275,10 +274,6 @@
     mu, logvar = dedup_dist_params["mu"], dedup_dist_params["logvar"]
 
     all_kl = torch.tensor([], device=self.device)
-=======
-    # Mean over latent dimension
-    kl = 0.5 * torch.mean(kl_per_dim, dim = -1) # (batch, seq_len)
->>>>>>> a698b284
     
     for mu_i, logvar_i in zip(mu, logvar): 
       var_i = torch.exp(logvar_i) # (num_subseq, concept_dim)
