from typing import Dict

from serpentvae.modules.SerpentVAE import SerpentVAE

def prep_model(config: Dict) -> SerpentVAE:
  """
  Prepares and returns a (SerpentVAE) model based on config parameters. 

  Args: 
    config (dict): The (SerpentVAE) model's hyperparameters 

  Returns 
    model (SerpentVAE): The (SerpentVAE) neural network Module
  """

  model = SerpentVAE(hidden_dim = config["hidden_dim"],
                     concept_dim = config["concept_dim"],
                     distribution_config = config["distribution"],
                     encoder_config = config["encoder"],
                     decoder_config = config["decoder"],
                     recon_loss_name = config["recon_loss_name"],
                     recon_loss_reduction = config["recon_loss_reduction"],
                     vocab_size = config["vocab_size"],
<<<<<<< HEAD
=======
                     input_dim = config["input_dim"],
>>>>>>> 21469814
                     use_odds_ratio = config["use_odds_ratio"],
                     compression_strength = config["compression_strength"],
                     alpha = config["alpha"],
                     beta = config["beta"],
                     ema_decay_factor = config["ema_decay_factor"],
                     enable_confidence_module = config["enable_confidence_module"],
                     confidence_module_config = config["confidence_module"],
                     enable_qnet = config["enable_qnet"],
                     qnet_config = config["qnet"],
                     share_input_embeddings = config["share_input_embeddings"],
                     tie_embeddings = config["tie_embeddings"],
                     residual_in_fp32 = config["residual_in_fp32"],
                     device = config["device"],
                     dtype = config["dtype"]
                    )

  model.to(config["device"])

  return model<|MERGE_RESOLUTION|>--- conflicted
+++ resolved
@@ -21,10 +21,7 @@
                      recon_loss_name = config["recon_loss_name"],
                      recon_loss_reduction = config["recon_loss_reduction"],
                      vocab_size = config["vocab_size"],
-<<<<<<< HEAD
-=======
                      input_dim = config["input_dim"],
->>>>>>> 21469814
                      use_odds_ratio = config["use_odds_ratio"],
                      compression_strength = config["compression_strength"],
                      alpha = config["alpha"],
