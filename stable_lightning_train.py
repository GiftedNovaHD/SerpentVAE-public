import os
import argparse
import itertools 
from tqdm import tqdm 
import json
from typing import Tuple, Dict

import torch
import torch.nn as nn
import torch.nn.functional as F
import torch.optim as optim 
from torch.optim import Optimizer
from torch import random
from torch.utils.data import DataLoader

# For cleaner training loops
import lightning as pl
from lightning.pytorch.profilers import PyTorchProfiler
from lightning.pytorch.strategies import FSDPStrategy # Strategy for Fully Sharded Data Parallelism provided by torch.distributed

# For data parallel training 
import torch.distributed as dist 
from torch.nn.parallel import DistributedDataParallel as DDP 
from torch.utils.data.distributed import DistributedSampler
from torch.distributed.fsdp import (
  FullyShardedDataParallel as FSDP, 
  ShardingStrategy, 
  MixedPrecision, 
)
from torch.distributed.fsdp.fully_sharded_data_parallel import (
  CPUOffload, 
  BackwardPrefetch,
)
from torch.distributed.fsdp.wrap import ( 
  size_based_auto_wrap_policy, 
  enable_wrap, 
  wrap,
)

# PyTorch Automatic Mixed Precision (AMP)
from torch.amp import autocast

from serpentvae.utils.prep_model import prep_model
from serpentvae.utils.prep_optimizer import prep_optimizer
from serpentvae.modules.LightningSerpentVAE import LightningSerpentVAE
from train_utils.config_utils import load_config # For loading configs
from train_utils.prep_dataloaders import prep_dataset
from train_utils.create_tokenizer import create_tokenizer

if __name__ == "__main__":
  parser = argparse.ArgumentParser(description='SerpentVAE Model')
  parser.add_argument('--config', type=str, default='debug_config',help='Choose with experiment configuration to use')

  # This argument is provided automatically when using torch.distributed.launch or torchrun
  # parser.add_argument('--local_rank', type=int, default=0, help='Local rank for distributed training')

  args = parser.parse_args()

  '''
  # Check that config file exists
  if not os.path.exists(f"configs/train_config/{args.config}.yaml"):
    raise ValueError(f"Config file {args.config}.yaml does not exist")
  else:
    print(f"Using config file {args.config}.yaml")
    config_file_path = f"configs/train_config/{args.config}.yaml"
  '''
    
  # Check that config file exists and load it
  config = load_config(args.config)
  
  #print(config)

  # Create tokenizer
  tokenizer = create_tokenizer()

  # Load data
  train_dataloader, test_dataloader, val_dataloader = prep_dataset(config = config, tokenizer = tokenizer)

  # Create model
  lightning_model = LightningSerpentVAE(config = config, compile_model = config["compile_model"])

  # Create profiler
  profiler = PyTorchProfiler(emit_nvtx = True,
                             export_to_chrome = True,
                             group_by_input_shapes = True,
                             record_module_names = True
                            )

  trainer = pl.Trainer(devices=1,
                       accelerator="gpu",
                       strategy="auto",
                       max_epochs = config["train_epochs"],
                       check_val_every_n_epoch = config["eval_freq"],
                       default_root_dir= config["training_path"],
                       profiler = "pytorch",
<<<<<<< HEAD
                       fast_dev_run = 3
=======
                       fast_dev_run = 5
>>>>>>> 544af7a2
                      )

  trainer.fit(model = lightning_model, train_dataloaders = train_dataloader, val_dataloaders = val_dataloader)<|MERGE_RESOLUTION|>--- conflicted
+++ resolved
@@ -93,11 +93,7 @@
                        check_val_every_n_epoch = config["eval_freq"],
                        default_root_dir= config["training_path"],
                        profiler = "pytorch",
-<<<<<<< HEAD
-                       fast_dev_run = 3
-=======
                        fast_dev_run = 5
->>>>>>> 544af7a2
                       )
 
   trainer.fit(model = lightning_model, train_dataloaders = train_dataloader, val_dataloaders = val_dataloader)